// =============================================================================
// PROJECT CHRONO - http://projectchrono.org
//
// Copyright (c) 2022 projectchrono.org
// All rights reserved.
//
// Use of this source code is governed by a BSD-style license that can be found
// in the LICENSE file at the top level of the distribution and at
// http://projectchrono.org/license-chrono.txt.
//
// =============================================================================
// Authors: Rainer Gericke
// =============================================================================
//
// M113 idler subsystem.
//
// =============================================================================

#include "chrono/assets/ChTriangleMeshShape.h"
#include "chrono/utils/ChUtilsInputOutput.h"

#include "chrono_vehicle/ChVehicleModelData.h"

#include "chrono_models/vehicle/marder/Marder_IdlerWheel.h"
#include "chrono_models/vehicle/marder/Marder_Idler.h"

#include "chrono_thirdparty/filesystem/path.h"

namespace chrono {
namespace vehicle {
namespace marder {

// -----------------------------------------------------------------------------
// Static variables
// -----------------------------------------------------------------------------
const double Marder_Idler::m_carrier_mass = 10;
const ChVector<> Marder_Idler::m_carrier_inertia(0.04, 0.04, 0.04);
const double Marder_Idler::m_carrier_radius = 0.02;

const double Marder_Idler::m_tensioner_l0 = 0.75;
const double Marder_Idler::m_tensioner_f = 9.81 * 25000.0 / 10.0;  // 10% Weight Force      M113: 2e4;
const double Marder_Idler::m_tensioner_k = 1.5e6;
const double Marder_Idler::m_tensioner_c = Marder_Idler::m_tensioner_k * 0.01;

// -----------------------------------------------------------------------------
// -----------------------------------------------------------------------------
class Marder_TensionerForce : public ChLinkTSDA::ForceFunctor {
  public:
    Marder_TensionerForce(double k, double c, double f) : m_k(k), m_c(c), m_f(f) {}

    virtual double evaluate(double time,
                            double rest_length,
                            double length,
                            double vel,
                            const ChLinkTSDA& link) override {
        return m_f - m_k * (length - rest_length) - m_c * vel;
    }

  private:
    double m_k;
    double m_c;
    double m_f;
};

Marder_Idler::Marder_Idler(const std::string& name, VehicleSide side) : ChTranslationalIdler(name), m_side(side) {
    m_tensionerForceCB = chrono_types::make_shared<Marder_TensionerForce>(m_tensioner_k, m_tensioner_c, m_tensioner_f);
<<<<<<< HEAD
}

void Marder_Idler::CreateContactMaterial(ChContactMethod contact_method) {
    MaterialInfo minfo;
    minfo.mu = 0.4f;
    minfo.cr = 0.75f;
    minfo.Y = 1e8f;
    m_material = minfo.CreateMaterial(contact_method);
}
=======
>>>>>>> e0849daa

    // Create the associated idler wheel.
    if (side == LEFT)
        m_idler_wheel = chrono_types::make_shared<Marder_IdlerWheelLeft>();
    else
        m_idler_wheel = chrono_types::make_shared<Marder_IdlerWheelRight>();
}

const ChVector<> Marder_Idler::GetLocation(PointId which) {
    ChVector<> point;

    switch (which) {
        case CARRIER_WHEEL:
            point = ChVector<>(0, 0, 0);
            break;
        case CARRIER:
            point = ChVector<>(0, -0.1, 0);
            break;
        case CARRIER_CHASSIS:
            point = ChVector<>(0, -0.2, 0);
            break;
        case TSDA_CARRIER:
            point = ChVector<>(0, -0.2, 0);
            break;
        case TSDA_CHASSIS:
            point = ChVector<>(0.5, -0.2, 0);
            break;
        default:
            point = ChVector<>(0, 0, 0);
            break;
    }

    if (m_side == RIGHT)
        point.y() *= -1;

    return point;
}

}  // namespace marder
}  // end namespace vehicle
}  // end namespace chrono<|MERGE_RESOLUTION|>--- conflicted
+++ resolved
@@ -39,8 +39,8 @@
 
 const double Marder_Idler::m_tensioner_l0 = 0.75;
 const double Marder_Idler::m_tensioner_f = 9.81 * 25000.0 / 10.0;  // 10% Weight Force      M113: 2e4;
-const double Marder_Idler::m_tensioner_k = 1.5e6;
-const double Marder_Idler::m_tensioner_c = Marder_Idler::m_tensioner_k * 0.01;
+const double Marder_Idler::m_tensioner_k = 2e6;
+const double Marder_Idler::m_tensioner_c = Marder_Idler::m_tensioner_k * 0.05;
 
 // -----------------------------------------------------------------------------
 // -----------------------------------------------------------------------------
@@ -64,18 +64,6 @@
 
 Marder_Idler::Marder_Idler(const std::string& name, VehicleSide side) : ChTranslationalIdler(name), m_side(side) {
     m_tensionerForceCB = chrono_types::make_shared<Marder_TensionerForce>(m_tensioner_k, m_tensioner_c, m_tensioner_f);
-<<<<<<< HEAD
-}
-
-void Marder_Idler::CreateContactMaterial(ChContactMethod contact_method) {
-    MaterialInfo minfo;
-    minfo.mu = 0.4f;
-    minfo.cr = 0.75f;
-    minfo.Y = 1e8f;
-    m_material = minfo.CreateMaterial(contact_method);
-}
-=======
->>>>>>> e0849daa
 
     // Create the associated idler wheel.
     if (side == LEFT)
