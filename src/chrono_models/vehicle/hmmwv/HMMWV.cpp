<<<<<<< HEAD
// =============================================================================
// PROJECT CHRONO - http://projectchrono.org
//
// Copyright (c) 2014 projectchrono.org
// All rights reserved.
//
// Use of this source code is governed by a BSD-style license that can be found
// in the LICENSE file at the top level of the distribution and at
// http://projectchrono.org/license-chrono.txt.
//
// =============================================================================
// Authors: Radu Serban
// =============================================================================
//
// Wrapper classes for modeling an entire HMMWV vehicle assembly
// (including the vehicle itself, the powertrain, and the tires).
//
// =============================================================================

#include "chrono/ChConfig.h"

#include "chrono_vehicle/ChVehicleModelData.h"

#include "chrono_models/vehicle/hmmwv/HMMWV.h"
#include "chrono_models/vehicle/hmmwv/HMMWV_ANCFTire.h"
#include "chrono_models/vehicle/hmmwv/HMMWV_FialaTire.h"
#include "chrono_models/vehicle/hmmwv/HMMWV_LugreTire.h"
#include "chrono_models/vehicle/hmmwv/HMMWV_PacejkaTire.h"
#include "chrono_models/vehicle/hmmwv/HMMWV_Pac89Tire.h"
#include "chrono_models/vehicle/hmmwv/HMMWV_Pac02Tire.h"
#include "chrono_models/vehicle/hmmwv/HMMWV_Powertrain.h"
#include "chrono_models/vehicle/hmmwv/HMMWV_ReissnerTire.h"
#include "chrono_models/vehicle/hmmwv/HMMWV_RigidTire.h"
#include "chrono_models/vehicle/hmmwv/HMMWV_SimpleMapPowertrain.h"
#include "chrono_models/vehicle/hmmwv/HMMWV_SimplePowertrain.h"
#include "chrono_models/vehicle/hmmwv/HMMWV_SimpleCVTPowertrain.h"
#include "chrono_models/vehicle/hmmwv/HMMWV_TMeasyTire.h"

namespace chrono {
namespace vehicle {
namespace hmmwv {

// -----------------------------------------------------------------------------
HMMWV::HMMWV()
    : m_system(nullptr),
      m_vehicle(nullptr),
      m_contactMethod(ChContactMethod::NSC),
      m_chassisCollisionType(CollisionType::NONE),
      m_fixed(false),
      m_brake_locking(false),
      m_brake_type(BrakeType::SIMPLE),
      m_driveType(DrivelineType::AWD),
      m_powertrainType(PowertrainModelType::SHAFTS),
      m_tireType(TireModelType::RIGID),
      m_tire_collision_type(ChTire::CollisionType::SINGLE_POINT),
      m_tire_step_size(-1),
      m_initFwdVel(0),
      m_initPos(ChCoordsys<>(ChVector<>(0, 0, 1), QUNIT)),
      m_initOmega({0, 0, 0, 0}),
      m_apply_drag(false) {}

HMMWV::HMMWV(ChSystem* system)
    : m_system(system),
      m_vehicle(nullptr),
      m_contactMethod(ChContactMethod::NSC),
      m_chassisCollisionType(CollisionType::NONE),
      m_fixed(false),
      m_brake_locking(false),
      m_brake_type(BrakeType::SIMPLE),
      m_driveType(DrivelineType::AWD),
      m_powertrainType(PowertrainModelType::SHAFTS),
      m_tireType(TireModelType::RIGID),
      m_tire_collision_type(ChTire::CollisionType::SINGLE_POINT),
      m_tire_step_size(-1),
      m_initFwdVel(0),
      m_initPos(ChCoordsys<>(ChVector<>(0, 0, 1), QUNIT)),
      m_initOmega({0, 0, 0, 0}),
      m_apply_drag(false) {}

HMMWV::~HMMWV() {
    delete m_vehicle;
}

// -----------------------------------------------------------------------------
void HMMWV::SetAerodynamicDrag(double Cd, double area, double air_density) {
    m_Cd = Cd;
    m_area = area;
    m_air_density = air_density;

    m_apply_drag = true;
}

// -----------------------------------------------------------------------------
void HMMWV::Initialize() {
    // Create and initialize the HMMWV vehicle
    m_vehicle = CreateVehicle();
    m_vehicle->SetInitWheelAngVel(m_initOmega);
    m_vehicle->Initialize(m_initPos, m_initFwdVel);

    // If specified, enable aerodynamic drag
    if (m_apply_drag) {
        m_vehicle->GetChassis()->SetAerodynamicDrag(m_Cd, m_area, m_air_density);
    }

    // Create and initialize the powertrain system
    switch (m_powertrainType) {
        case PowertrainModelType::SHAFTS: {
            auto powertrain = chrono_types::make_shared<HMMWV_Powertrain>("Powertrain");
            m_vehicle->InitializePowertrain(powertrain);
            break;
        }
        case PowertrainModelType::SIMPLE_MAP: {
            auto powertrain = chrono_types::make_shared<HMMWV_SimpleMapPowertrain>("Powertrain");
            m_vehicle->InitializePowertrain(powertrain);
            break;
        }
        case PowertrainModelType::SIMPLE: {
            auto powertrain = chrono_types::make_shared<HMMWV_SimplePowertrain>("Powertrain");
            m_vehicle->InitializePowertrain(powertrain);
            break;
        }
        case PowertrainModelType::SIMPLE_CVT: {
            auto powertrain = chrono_types::make_shared<HMMWV_SimpleCVTPowertrain>("Powertrain");
            m_vehicle->InitializePowertrain(powertrain);
            break;
        }
    }

    // Create the tires and set parameters depending on type.
    switch (m_tireType) {
        case TireModelType::RIGID:
        case TireModelType::RIGID_MESH: {
            bool use_mesh = (m_tireType == TireModelType::RIGID_MESH);

            auto tire_FL = chrono_types::make_shared<HMMWV_RigidTire>("FL", use_mesh);
            auto tire_FR = chrono_types::make_shared<HMMWV_RigidTire>("FR", use_mesh);
            auto tire_RL = chrono_types::make_shared<HMMWV_RigidTire>("RL", use_mesh);
            auto tire_RR = chrono_types::make_shared<HMMWV_RigidTire>("RR", use_mesh);

            m_vehicle->InitializeTire(tire_FL, m_vehicle->GetAxle(0)->m_wheels[LEFT], VisualizationType::NONE);
            m_vehicle->InitializeTire(tire_FR, m_vehicle->GetAxle(0)->m_wheels[RIGHT], VisualizationType::NONE);
            m_vehicle->InitializeTire(tire_RL, m_vehicle->GetAxle(1)->m_wheels[LEFT], VisualizationType::NONE);
            m_vehicle->InitializeTire(tire_RR, m_vehicle->GetAxle(1)->m_wheels[RIGHT], VisualizationType::NONE);

            m_tire_mass = tire_FL->ReportMass();

            break;
        }
        case TireModelType::LUGRE: {
            auto tire_FL = chrono_types::make_shared<HMMWV_LugreTire>("FL");
            auto tire_FR = chrono_types::make_shared<HMMWV_LugreTire>("FR");
            auto tire_RL = chrono_types::make_shared<HMMWV_LugreTire>("RL");
            auto tire_RR = chrono_types::make_shared<HMMWV_LugreTire>("RR");

            m_vehicle->InitializeTire(tire_FL, m_vehicle->GetAxle(0)->m_wheels[LEFT], VisualizationType::NONE);
            m_vehicle->InitializeTire(tire_FR, m_vehicle->GetAxle(0)->m_wheels[RIGHT], VisualizationType::NONE);
            m_vehicle->InitializeTire(tire_RL, m_vehicle->GetAxle(1)->m_wheels[LEFT], VisualizationType::NONE);
            m_vehicle->InitializeTire(tire_RR, m_vehicle->GetAxle(1)->m_wheels[RIGHT], VisualizationType::NONE);

            m_tire_mass = tire_FL->ReportMass();

            break;
        }
        case TireModelType::FIALA: {
            auto tire_FL = chrono_types::make_shared<HMMWV_FialaTire>("FL");
            auto tire_FR = chrono_types::make_shared<HMMWV_FialaTire>("FR");
            auto tire_RL = chrono_types::make_shared<HMMWV_FialaTire>("RL");
            auto tire_RR = chrono_types::make_shared<HMMWV_FialaTire>("RR");

            m_vehicle->InitializeTire(tire_FL, m_vehicle->GetAxle(0)->m_wheels[LEFT], VisualizationType::NONE);
            m_vehicle->InitializeTire(tire_FR, m_vehicle->GetAxle(0)->m_wheels[RIGHT], VisualizationType::NONE);
            m_vehicle->InitializeTire(tire_RL, m_vehicle->GetAxle(1)->m_wheels[LEFT], VisualizationType::NONE);
            m_vehicle->InitializeTire(tire_RR, m_vehicle->GetAxle(1)->m_wheels[RIGHT], VisualizationType::NONE);

            m_tire_mass = tire_FL->ReportMass();

            break;
        }
        case TireModelType::TMEASY: {
            auto tire_FL = chrono_types::make_shared<HMMWV_TMeasyTire>("FL");
            auto tire_FR = chrono_types::make_shared<HMMWV_TMeasyTire>("FR");
            auto tire_RL = chrono_types::make_shared<HMMWV_TMeasyTire>("RL");
            auto tire_RR = chrono_types::make_shared<HMMWV_TMeasyTire>("RR");

            m_vehicle->InitializeTire(tire_FL, m_vehicle->GetAxle(0)->m_wheels[LEFT], VisualizationType::NONE);
            m_vehicle->InitializeTire(tire_FR, m_vehicle->GetAxle(0)->m_wheels[RIGHT], VisualizationType::NONE);
            m_vehicle->InitializeTire(tire_RL, m_vehicle->GetAxle(1)->m_wheels[LEFT], VisualizationType::NONE);
            m_vehicle->InitializeTire(tire_RR, m_vehicle->GetAxle(1)->m_wheels[RIGHT], VisualizationType::NONE);

            m_tire_mass = tire_FL->ReportMass();

            break;
        }
        case TireModelType::PAC89: {
            auto tire_FL = chrono_types::make_shared<HMMWV_Pac89Tire>("FL");
            auto tire_FR = chrono_types::make_shared<HMMWV_Pac89Tire>("FR");
            auto tire_RL = chrono_types::make_shared<HMMWV_Pac89Tire>("RL");
            auto tire_RR = chrono_types::make_shared<HMMWV_Pac89Tire>("RR");

            m_vehicle->InitializeTire(tire_FL, m_vehicle->GetAxle(0)->m_wheels[LEFT], VisualizationType::NONE);
            m_vehicle->InitializeTire(tire_FR, m_vehicle->GetAxle(0)->m_wheels[RIGHT], VisualizationType::NONE);
            m_vehicle->InitializeTire(tire_RL, m_vehicle->GetAxle(1)->m_wheels[LEFT], VisualizationType::NONE);
            m_vehicle->InitializeTire(tire_RR, m_vehicle->GetAxle(1)->m_wheels[RIGHT], VisualizationType::NONE);

            m_tire_mass = tire_FL->ReportMass();

            break;
        }
        case TireModelType::PAC02: {
            auto tire_FL = chrono_types::make_shared<HMMWV_Pac02Tire>("FL");
            auto tire_FR = chrono_types::make_shared<HMMWV_Pac02Tire>("FR");
            auto tire_RL = chrono_types::make_shared<HMMWV_Pac02Tire>("RL");
            auto tire_RR = chrono_types::make_shared<HMMWV_Pac02Tire>("RR");

            m_vehicle->InitializeTire(tire_FL, m_vehicle->GetAxle(0)->m_wheels[LEFT], VisualizationType::NONE);
            m_vehicle->InitializeTire(tire_FR, m_vehicle->GetAxle(0)->m_wheels[RIGHT], VisualizationType::NONE);
            m_vehicle->InitializeTire(tire_RL, m_vehicle->GetAxle(1)->m_wheels[LEFT], VisualizationType::NONE);
            m_vehicle->InitializeTire(tire_RR, m_vehicle->GetAxle(1)->m_wheels[RIGHT], VisualizationType::NONE);

            m_tire_mass = tire_FL->ReportMass();

            break;
        }
        case TireModelType::PACEJKA: {
            auto tire_FL = chrono_types::make_shared<HMMWV_PacejkaTire>("FL");
            auto tire_FR = chrono_types::make_shared<HMMWV_PacejkaTire>("FR");
            auto tire_RL = chrono_types::make_shared<HMMWV_PacejkaTire>("RL");
            auto tire_RR = chrono_types::make_shared<HMMWV_PacejkaTire>("RR");

            tire_FL->SetDrivenWheel(false);
            tire_FR->SetDrivenWheel(false);
            tire_RL->SetDrivenWheel(true);
            tire_RR->SetDrivenWheel(true);

            m_vehicle->InitializeTire(tire_FL, m_vehicle->GetAxle(0)->m_wheels[LEFT], VisualizationType::NONE);
            m_vehicle->InitializeTire(tire_FR, m_vehicle->GetAxle(0)->m_wheels[RIGHT], VisualizationType::NONE);
            m_vehicle->InitializeTire(tire_RL, m_vehicle->GetAxle(1)->m_wheels[LEFT], VisualizationType::NONE);
            m_vehicle->InitializeTire(tire_RR, m_vehicle->GetAxle(1)->m_wheels[RIGHT], VisualizationType::NONE);

            m_tire_mass = tire_FL->ReportMass();

            break;
        }
        case TireModelType::ANCF: {
            auto tire_FL = chrono_types::make_shared<HMMWV_ANCFTire>("FL");
            auto tire_FR = chrono_types::make_shared<HMMWV_ANCFTire>("FR");
            auto tire_RL = chrono_types::make_shared<HMMWV_ANCFTire>("RL");
            auto tire_RR = chrono_types::make_shared<HMMWV_ANCFTire>("RR");

            m_vehicle->InitializeTire(tire_FL, m_vehicle->GetAxle(0)->m_wheels[LEFT], VisualizationType::NONE);
            m_vehicle->InitializeTire(tire_FR, m_vehicle->GetAxle(0)->m_wheels[RIGHT], VisualizationType::NONE);
            m_vehicle->InitializeTire(tire_RL, m_vehicle->GetAxle(1)->m_wheels[LEFT], VisualizationType::NONE);
            m_vehicle->InitializeTire(tire_RR, m_vehicle->GetAxle(1)->m_wheels[RIGHT], VisualizationType::NONE);

            m_tire_mass = tire_FL->ReportMass();

            break;
        }
        case TireModelType::REISSNER: {
            auto tire_FL = chrono_types::make_shared<HMMWV_ReissnerTire>("FL");
            auto tire_FR = chrono_types::make_shared<HMMWV_ReissnerTire>("FR");
            auto tire_RL = chrono_types::make_shared<HMMWV_ReissnerTire>("RL");
            auto tire_RR = chrono_types::make_shared<HMMWV_ReissnerTire>("RR");

            m_vehicle->InitializeTire(tire_FL, m_vehicle->GetAxle(0)->m_wheels[LEFT], VisualizationType::NONE);
            m_vehicle->InitializeTire(tire_FR, m_vehicle->GetAxle(0)->m_wheels[RIGHT], VisualizationType::NONE);
            m_vehicle->InitializeTire(tire_RL, m_vehicle->GetAxle(1)->m_wheels[LEFT], VisualizationType::NONE);
            m_vehicle->InitializeTire(tire_RR, m_vehicle->GetAxle(1)->m_wheels[RIGHT], VisualizationType::NONE);

            m_tire_mass = tire_FL->ReportMass();

            break;
        }
        default:
            break;
    }

    for (auto& axle : m_vehicle->GetAxles()) {
        for (auto& wheel : axle->GetWheels()) {
            wheel->GetTire()->SetCollisionType(m_tire_collision_type);
            if (m_tire_step_size > 0)
                wheel->GetTire()->SetStepsize(m_tire_step_size);
        }
    }

    m_vehicle->EnableBrakeLocking(m_brake_locking);
}

// -----------------------------------------------------------------------------
void HMMWV::SetTireVisualizationType(VisualizationType vis) {
    for (auto& axle : m_vehicle->GetAxles()) {
        for (auto& wheel : axle->GetWheels()) {
            wheel->GetTire()->SetVisualizationType(vis);
        }
    }
}

// -----------------------------------------------------------------------------
void HMMWV::Synchronize(double time, const ChDriver::Inputs& driver_inputs, const ChTerrain& terrain) {
    m_vehicle->Synchronize(time, driver_inputs, terrain);
}

// -----------------------------------------------------------------------------
void HMMWV::Advance(double step) {
    m_vehicle->Advance(step);
}

// -----------------------------------------------------------------------------
double HMMWV::GetTotalMass() const {
    return m_vehicle->GetVehicleMass() + 4 * m_tire_mass;
}

// =============================================================================

HMMWV_Vehicle* HMMWV_Full::CreateVehicle() {
    if (m_system) {
        return new HMMWV_VehicleFull(m_system, m_fixed, m_driveType, m_brake_type, m_steeringType, m_rigidColumn,
                                     m_chassisCollisionType);
    }

    return new HMMWV_VehicleFull(m_fixed, m_driveType, m_brake_type, m_steeringType, m_rigidColumn, m_contactMethod,
                                 m_chassisCollisionType);
}

HMMWV_Vehicle* HMMWV_Reduced::CreateVehicle() {
    if (m_system) {
        return new HMMWV_VehicleReduced(m_system, m_fixed, m_driveType, m_brake_type, m_chassisCollisionType);
    }

    return new HMMWV_VehicleReduced(m_fixed, m_driveType, m_brake_type, m_contactMethod, m_chassisCollisionType);
}

}  // end namespace hmmwv
}  // end namespace vehicle
}  // end namespace chrono
=======
// =============================================================================
// PROJECT CHRONO - http://projectchrono.org
//
// Copyright (c) 2014 projectchrono.org
// All rights reserved.
//
// Use of this source code is governed by a BSD-style license that can be found
// in the LICENSE file at the top level of the distribution and at
// http://projectchrono.org/license-chrono.txt.
//
// =============================================================================
// Authors: Radu Serban
// =============================================================================
//
// Wrapper classes for modeling an entire HMMWV vehicle assembly
// (including the vehicle itself, the powertrain, and the tires).
//
// =============================================================================

#include "chrono/ChConfig.h"

#include "chrono_vehicle/ChVehicleModelData.h"

#include "chrono_models/vehicle/hmmwv/HMMWV.h"
#include "chrono_models/vehicle/hmmwv/HMMWV_ANCFTire.h"
#include "chrono_models/vehicle/hmmwv/HMMWV_FialaTire.h"
#include "chrono_models/vehicle/hmmwv/HMMWV_LugreTire.h"
#include "chrono_models/vehicle/hmmwv/HMMWV_PacejkaTire.h"
#include "chrono_models/vehicle/hmmwv/HMMWV_Pac89Tire.h"
#include "chrono_models/vehicle/hmmwv/HMMWV_Pac02Tire.h"
#include "chrono_models/vehicle/hmmwv/HMMWV_Powertrain.h"
#include "chrono_models/vehicle/hmmwv/HMMWV_ReissnerTire.h"
#include "chrono_models/vehicle/hmmwv/HMMWV_RigidTire.h"
#include "chrono_models/vehicle/hmmwv/HMMWV_SimpleMapPowertrain.h"
#include "chrono_models/vehicle/hmmwv/HMMWV_SimplePowertrain.h"
#include "chrono_models/vehicle/hmmwv/HMMWV_SimpleCVTPowertrain.h"
#include "chrono_models/vehicle/hmmwv/HMMWV_TMeasyTire.h"

namespace chrono {
namespace vehicle {
namespace hmmwv {

// -----------------------------------------------------------------------------
HMMWV::HMMWV()
    : m_system(nullptr),
      m_vehicle(nullptr),
      m_contactMethod(ChContactMethod::NSC),
      m_chassisCollisionType(CollisionType::NONE),
      m_fixed(false),
      m_brake_locking(false),
      m_brake_type(BrakeType::SIMPLE),
      m_driveType(DrivelineTypeWV::AWD),
      m_powertrainType(PowertrainModelType::SHAFTS),
      m_tireType(TireModelType::RIGID),
      m_tire_collision_type(ChTire::CollisionType::SINGLE_POINT),
      m_tire_step_size(-1),
      m_initFwdVel(0),
      m_initPos(ChCoordsys<>(ChVector<>(0, 0, 1), QUNIT)),
      m_initOmega({0, 0, 0, 0}),
      m_apply_drag(false) {}

HMMWV::HMMWV(ChSystem* system)
    : m_system(system),
      m_vehicle(nullptr),
      m_contactMethod(ChContactMethod::NSC),
      m_chassisCollisionType(CollisionType::NONE),
      m_fixed(false),
      m_brake_locking(false),
      m_brake_type(BrakeType::SIMPLE),
      m_driveType(DrivelineTypeWV::AWD),
      m_powertrainType(PowertrainModelType::SHAFTS),
      m_tireType(TireModelType::RIGID),
      m_tire_collision_type(ChTire::CollisionType::SINGLE_POINT),
      m_tire_step_size(-1),
      m_initFwdVel(0),
      m_initPos(ChCoordsys<>(ChVector<>(0, 0, 1), QUNIT)),
      m_initOmega({0, 0, 0, 0}),
      m_apply_drag(false) {}

HMMWV::~HMMWV() {
    delete m_vehicle;
}

// -----------------------------------------------------------------------------
void HMMWV::SetAerodynamicDrag(double Cd, double area, double air_density) {
    m_Cd = Cd;
    m_area = area;
    m_air_density = air_density;

    m_apply_drag = true;
}

// -----------------------------------------------------------------------------
void HMMWV::Initialize() {
    // Create and initialize the HMMWV vehicle
    m_vehicle = CreateVehicle();
    m_vehicle->SetInitWheelAngVel(m_initOmega);
    m_vehicle->Initialize(m_initPos, m_initFwdVel);

    // If specified, enable aerodynamic drag
    if (m_apply_drag) {
        m_vehicle->GetChassis()->SetAerodynamicDrag(m_Cd, m_area, m_air_density);
    }

    // Create and initialize the powertrain system
    switch (m_powertrainType) {
        case PowertrainModelType::SHAFTS: {
            auto powertrain = chrono_types::make_shared<HMMWV_Powertrain>("Powertrain");
            m_vehicle->InitializePowertrain(powertrain);
            break;
        }
        case PowertrainModelType::SIMPLE_MAP: {
            auto powertrain = chrono_types::make_shared<HMMWV_SimpleMapPowertrain>("Powertrain");
            m_vehicle->InitializePowertrain(powertrain);
            break;
        }
        case PowertrainModelType::SIMPLE: {
            auto powertrain = chrono_types::make_shared<HMMWV_SimplePowertrain>("Powertrain");
            m_vehicle->InitializePowertrain(powertrain);
            break;
        }
        case PowertrainModelType::SIMPLE_CVT: {
            auto powertrain = chrono_types::make_shared<HMMWV_SimpleCVTPowertrain>("Powertrain");
            m_vehicle->InitializePowertrain(powertrain);
            break;
        }
    }

    // Create the tires and set parameters depending on type.
    switch (m_tireType) {
        case TireModelType::RIGID:
        case TireModelType::RIGID_MESH: {
            bool use_mesh = (m_tireType == TireModelType::RIGID_MESH);

            auto tire_FL = chrono_types::make_shared<HMMWV_RigidTire>("FL", use_mesh);
            auto tire_FR = chrono_types::make_shared<HMMWV_RigidTire>("FR", use_mesh);
            auto tire_RL = chrono_types::make_shared<HMMWV_RigidTire>("RL", use_mesh);
            auto tire_RR = chrono_types::make_shared<HMMWV_RigidTire>("RR", use_mesh);

            m_vehicle->InitializeTire(tire_FL, m_vehicle->GetAxle(0)->m_wheels[LEFT], VisualizationType::NONE);
            m_vehicle->InitializeTire(tire_FR, m_vehicle->GetAxle(0)->m_wheels[RIGHT], VisualizationType::NONE);
            m_vehicle->InitializeTire(tire_RL, m_vehicle->GetAxle(1)->m_wheels[LEFT], VisualizationType::NONE);
            m_vehicle->InitializeTire(tire_RR, m_vehicle->GetAxle(1)->m_wheels[RIGHT], VisualizationType::NONE);

            m_tire_mass = tire_FL->ReportMass();

            break;
        }
        case TireModelType::LUGRE: {
            auto tire_FL = chrono_types::make_shared<HMMWV_LugreTire>("FL");
            auto tire_FR = chrono_types::make_shared<HMMWV_LugreTire>("FR");
            auto tire_RL = chrono_types::make_shared<HMMWV_LugreTire>("RL");
            auto tire_RR = chrono_types::make_shared<HMMWV_LugreTire>("RR");

            m_vehicle->InitializeTire(tire_FL, m_vehicle->GetAxle(0)->m_wheels[LEFT], VisualizationType::NONE);
            m_vehicle->InitializeTire(tire_FR, m_vehicle->GetAxle(0)->m_wheels[RIGHT], VisualizationType::NONE);
            m_vehicle->InitializeTire(tire_RL, m_vehicle->GetAxle(1)->m_wheels[LEFT], VisualizationType::NONE);
            m_vehicle->InitializeTire(tire_RR, m_vehicle->GetAxle(1)->m_wheels[RIGHT], VisualizationType::NONE);

            m_tire_mass = tire_FL->ReportMass();

            break;
        }
        case TireModelType::FIALA: {
            auto tire_FL = chrono_types::make_shared<HMMWV_FialaTire>("FL");
            auto tire_FR = chrono_types::make_shared<HMMWV_FialaTire>("FR");
            auto tire_RL = chrono_types::make_shared<HMMWV_FialaTire>("RL");
            auto tire_RR = chrono_types::make_shared<HMMWV_FialaTire>("RR");

            m_vehicle->InitializeTire(tire_FL, m_vehicle->GetAxle(0)->m_wheels[LEFT], VisualizationType::NONE);
            m_vehicle->InitializeTire(tire_FR, m_vehicle->GetAxle(0)->m_wheels[RIGHT], VisualizationType::NONE);
            m_vehicle->InitializeTire(tire_RL, m_vehicle->GetAxle(1)->m_wheels[LEFT], VisualizationType::NONE);
            m_vehicle->InitializeTire(tire_RR, m_vehicle->GetAxle(1)->m_wheels[RIGHT], VisualizationType::NONE);

            m_tire_mass = tire_FL->ReportMass();

            break;
        }
        case TireModelType::TMEASY: {
            auto tire_FL = chrono_types::make_shared<HMMWV_TMeasyTire>("FL");
            auto tire_FR = chrono_types::make_shared<HMMWV_TMeasyTire>("FR");
            auto tire_RL = chrono_types::make_shared<HMMWV_TMeasyTire>("RL");
            auto tire_RR = chrono_types::make_shared<HMMWV_TMeasyTire>("RR");

            m_vehicle->InitializeTire(tire_FL, m_vehicle->GetAxle(0)->m_wheels[LEFT], VisualizationType::NONE);
            m_vehicle->InitializeTire(tire_FR, m_vehicle->GetAxle(0)->m_wheels[RIGHT], VisualizationType::NONE);
            m_vehicle->InitializeTire(tire_RL, m_vehicle->GetAxle(1)->m_wheels[LEFT], VisualizationType::NONE);
            m_vehicle->InitializeTire(tire_RR, m_vehicle->GetAxle(1)->m_wheels[RIGHT], VisualizationType::NONE);

            m_tire_mass = tire_FL->ReportMass();

            break;
        }
        case TireModelType::PAC89: {
            auto tire_FL = chrono_types::make_shared<HMMWV_Pac89Tire>("FL");
            auto tire_FR = chrono_types::make_shared<HMMWV_Pac89Tire>("FR");
            auto tire_RL = chrono_types::make_shared<HMMWV_Pac89Tire>("RL");
            auto tire_RR = chrono_types::make_shared<HMMWV_Pac89Tire>("RR");

            m_vehicle->InitializeTire(tire_FL, m_vehicle->GetAxle(0)->m_wheels[LEFT], VisualizationType::NONE);
            m_vehicle->InitializeTire(tire_FR, m_vehicle->GetAxle(0)->m_wheels[RIGHT], VisualizationType::NONE);
            m_vehicle->InitializeTire(tire_RL, m_vehicle->GetAxle(1)->m_wheels[LEFT], VisualizationType::NONE);
            m_vehicle->InitializeTire(tire_RR, m_vehicle->GetAxle(1)->m_wheels[RIGHT], VisualizationType::NONE);

            m_tire_mass = tire_FL->ReportMass();

            break;
        }
        case TireModelType::PAC02: {
            auto tire_FL = chrono_types::make_shared<HMMWV_Pac02Tire>("FL");
            auto tire_FR = chrono_types::make_shared<HMMWV_Pac02Tire>("FR");
            auto tire_RL = chrono_types::make_shared<HMMWV_Pac02Tire>("RL");
            auto tire_RR = chrono_types::make_shared<HMMWV_Pac02Tire>("RR");

            m_vehicle->InitializeTire(tire_FL, m_vehicle->GetAxle(0)->m_wheels[LEFT], VisualizationType::NONE);
            m_vehicle->InitializeTire(tire_FR, m_vehicle->GetAxle(0)->m_wheels[RIGHT], VisualizationType::NONE);
            m_vehicle->InitializeTire(tire_RL, m_vehicle->GetAxle(1)->m_wheels[LEFT], VisualizationType::NONE);
            m_vehicle->InitializeTire(tire_RR, m_vehicle->GetAxle(1)->m_wheels[RIGHT], VisualizationType::NONE);

            m_tire_mass = tire_FL->ReportMass();

            break;
        }
        case TireModelType::PACEJKA: {
            auto tire_FL = chrono_types::make_shared<HMMWV_PacejkaTire>("FL");
            auto tire_FR = chrono_types::make_shared<HMMWV_PacejkaTire>("FR");
            auto tire_RL = chrono_types::make_shared<HMMWV_PacejkaTire>("RL");
            auto tire_RR = chrono_types::make_shared<HMMWV_PacejkaTire>("RR");

            tire_FL->SetDrivenWheel(false);
            tire_FR->SetDrivenWheel(false);
            tire_RL->SetDrivenWheel(true);
            tire_RR->SetDrivenWheel(true);

            m_vehicle->InitializeTire(tire_FL, m_vehicle->GetAxle(0)->m_wheels[LEFT], VisualizationType::NONE);
            m_vehicle->InitializeTire(tire_FR, m_vehicle->GetAxle(0)->m_wheels[RIGHT], VisualizationType::NONE);
            m_vehicle->InitializeTire(tire_RL, m_vehicle->GetAxle(1)->m_wheels[LEFT], VisualizationType::NONE);
            m_vehicle->InitializeTire(tire_RR, m_vehicle->GetAxle(1)->m_wheels[RIGHT], VisualizationType::NONE);

            m_tire_mass = tire_FL->ReportMass();

            break;
        }
        case TireModelType::ANCF: {
            auto tire_FL = chrono_types::make_shared<HMMWV_ANCFTire>("FL");
            auto tire_FR = chrono_types::make_shared<HMMWV_ANCFTire>("FR");
            auto tire_RL = chrono_types::make_shared<HMMWV_ANCFTire>("RL");
            auto tire_RR = chrono_types::make_shared<HMMWV_ANCFTire>("RR");

            m_vehicle->InitializeTire(tire_FL, m_vehicle->GetAxle(0)->m_wheels[LEFT], VisualizationType::NONE);
            m_vehicle->InitializeTire(tire_FR, m_vehicle->GetAxle(0)->m_wheels[RIGHT], VisualizationType::NONE);
            m_vehicle->InitializeTire(tire_RL, m_vehicle->GetAxle(1)->m_wheels[LEFT], VisualizationType::NONE);
            m_vehicle->InitializeTire(tire_RR, m_vehicle->GetAxle(1)->m_wheels[RIGHT], VisualizationType::NONE);

            m_tire_mass = tire_FL->ReportMass();

            break;
        }
        case TireModelType::REISSNER: {
            auto tire_FL = chrono_types::make_shared<HMMWV_ReissnerTire>("FL");
            auto tire_FR = chrono_types::make_shared<HMMWV_ReissnerTire>("FR");
            auto tire_RL = chrono_types::make_shared<HMMWV_ReissnerTire>("RL");
            auto tire_RR = chrono_types::make_shared<HMMWV_ReissnerTire>("RR");

            m_vehicle->InitializeTire(tire_FL, m_vehicle->GetAxle(0)->m_wheels[LEFT], VisualizationType::NONE);
            m_vehicle->InitializeTire(tire_FR, m_vehicle->GetAxle(0)->m_wheels[RIGHT], VisualizationType::NONE);
            m_vehicle->InitializeTire(tire_RL, m_vehicle->GetAxle(1)->m_wheels[LEFT], VisualizationType::NONE);
            m_vehicle->InitializeTire(tire_RR, m_vehicle->GetAxle(1)->m_wheels[RIGHT], VisualizationType::NONE);

            m_tire_mass = tire_FL->ReportMass();

            break;
        }
        default:
            break;
    }

    for (auto& axle : m_vehicle->GetAxles()) {
        for (auto& wheel : axle->GetWheels()) {
            wheel->GetTire()->SetCollisionType(m_tire_collision_type);
            if (m_tire_step_size > 0)
                wheel->GetTire()->SetStepsize(m_tire_step_size);
        }
    }

    m_vehicle->EnableBrakeLocking(m_brake_locking);
}

// -----------------------------------------------------------------------------
void HMMWV::SetTireVisualizationType(VisualizationType vis) {
    for (auto& axle : m_vehicle->GetAxles()) {
        for (auto& wheel : axle->GetWheels()) {
            wheel->GetTire()->SetVisualizationType(vis);
        }
    }
}

// -----------------------------------------------------------------------------
void HMMWV::Synchronize(double time, const ChDriver::Inputs& driver_inputs, const ChTerrain& terrain) {
    m_vehicle->Synchronize(time, driver_inputs, terrain);
}

// -----------------------------------------------------------------------------
void HMMWV::Advance(double step) {
    m_vehicle->Advance(step);
}

// -----------------------------------------------------------------------------
double HMMWV::GetTotalMass() const {
    return m_vehicle->GetVehicleMass() + 4 * m_tire_mass;
}

// =============================================================================

HMMWV_Vehicle* HMMWV_Full::CreateVehicle() {
    if (m_system) {
        return new HMMWV_VehicleFull(m_system, m_fixed, m_driveType, m_brake_type, m_steeringType, m_rigidColumn,
                                     m_chassisCollisionType);
    }

    return new HMMWV_VehicleFull(m_fixed, m_driveType, m_brake_type, m_steeringType, m_rigidColumn, m_contactMethod,
                                 m_chassisCollisionType);
}

HMMWV_Vehicle* HMMWV_Reduced::CreateVehicle() {
    if (m_system) {
        return new HMMWV_VehicleReduced(m_system, m_fixed, m_driveType, m_brake_type, m_chassisCollisionType);
    }

    return new HMMWV_VehicleReduced(m_fixed, m_driveType, m_brake_type, m_contactMethod, m_chassisCollisionType);
}

}  // end namespace hmmwv
}  // end namespace vehicle
}  // end namespace chrono
>>>>>>> 3b2b14da
<|MERGE_RESOLUTION|>--- conflicted
+++ resolved
@@ -1,673 +1,335 @@
-<<<<<<< HEAD
-// =============================================================================
-// PROJECT CHRONO - http://projectchrono.org
-//
-// Copyright (c) 2014 projectchrono.org
-// All rights reserved.
-//
-// Use of this source code is governed by a BSD-style license that can be found
-// in the LICENSE file at the top level of the distribution and at
-// http://projectchrono.org/license-chrono.txt.
-//
-// =============================================================================
-// Authors: Radu Serban
-// =============================================================================
-//
-// Wrapper classes for modeling an entire HMMWV vehicle assembly
-// (including the vehicle itself, the powertrain, and the tires).
-//
-// =============================================================================
-
-#include "chrono/ChConfig.h"
-
-#include "chrono_vehicle/ChVehicleModelData.h"
-
-#include "chrono_models/vehicle/hmmwv/HMMWV.h"
-#include "chrono_models/vehicle/hmmwv/HMMWV_ANCFTire.h"
-#include "chrono_models/vehicle/hmmwv/HMMWV_FialaTire.h"
-#include "chrono_models/vehicle/hmmwv/HMMWV_LugreTire.h"
-#include "chrono_models/vehicle/hmmwv/HMMWV_PacejkaTire.h"
-#include "chrono_models/vehicle/hmmwv/HMMWV_Pac89Tire.h"
-#include "chrono_models/vehicle/hmmwv/HMMWV_Pac02Tire.h"
-#include "chrono_models/vehicle/hmmwv/HMMWV_Powertrain.h"
-#include "chrono_models/vehicle/hmmwv/HMMWV_ReissnerTire.h"
-#include "chrono_models/vehicle/hmmwv/HMMWV_RigidTire.h"
-#include "chrono_models/vehicle/hmmwv/HMMWV_SimpleMapPowertrain.h"
-#include "chrono_models/vehicle/hmmwv/HMMWV_SimplePowertrain.h"
-#include "chrono_models/vehicle/hmmwv/HMMWV_SimpleCVTPowertrain.h"
-#include "chrono_models/vehicle/hmmwv/HMMWV_TMeasyTire.h"
-
-namespace chrono {
-namespace vehicle {
-namespace hmmwv {
-
-// -----------------------------------------------------------------------------
-HMMWV::HMMWV()
-    : m_system(nullptr),
-      m_vehicle(nullptr),
-      m_contactMethod(ChContactMethod::NSC),
-      m_chassisCollisionType(CollisionType::NONE),
-      m_fixed(false),
-      m_brake_locking(false),
-      m_brake_type(BrakeType::SIMPLE),
-      m_driveType(DrivelineType::AWD),
-      m_powertrainType(PowertrainModelType::SHAFTS),
-      m_tireType(TireModelType::RIGID),
-      m_tire_collision_type(ChTire::CollisionType::SINGLE_POINT),
-      m_tire_step_size(-1),
-      m_initFwdVel(0),
-      m_initPos(ChCoordsys<>(ChVector<>(0, 0, 1), QUNIT)),
-      m_initOmega({0, 0, 0, 0}),
-      m_apply_drag(false) {}
-
-HMMWV::HMMWV(ChSystem* system)
-    : m_system(system),
-      m_vehicle(nullptr),
-      m_contactMethod(ChContactMethod::NSC),
-      m_chassisCollisionType(CollisionType::NONE),
-      m_fixed(false),
-      m_brake_locking(false),
-      m_brake_type(BrakeType::SIMPLE),
-      m_driveType(DrivelineType::AWD),
-      m_powertrainType(PowertrainModelType::SHAFTS),
-      m_tireType(TireModelType::RIGID),
-      m_tire_collision_type(ChTire::CollisionType::SINGLE_POINT),
-      m_tire_step_size(-1),
-      m_initFwdVel(0),
-      m_initPos(ChCoordsys<>(ChVector<>(0, 0, 1), QUNIT)),
-      m_initOmega({0, 0, 0, 0}),
-      m_apply_drag(false) {}
-
-HMMWV::~HMMWV() {
-    delete m_vehicle;
-}
-
-// -----------------------------------------------------------------------------
-void HMMWV::SetAerodynamicDrag(double Cd, double area, double air_density) {
-    m_Cd = Cd;
-    m_area = area;
-    m_air_density = air_density;
-
-    m_apply_drag = true;
-}
-
-// -----------------------------------------------------------------------------
-void HMMWV::Initialize() {
-    // Create and initialize the HMMWV vehicle
-    m_vehicle = CreateVehicle();
-    m_vehicle->SetInitWheelAngVel(m_initOmega);
-    m_vehicle->Initialize(m_initPos, m_initFwdVel);
-
-    // If specified, enable aerodynamic drag
-    if (m_apply_drag) {
-        m_vehicle->GetChassis()->SetAerodynamicDrag(m_Cd, m_area, m_air_density);
-    }
-
-    // Create and initialize the powertrain system
-    switch (m_powertrainType) {
-        case PowertrainModelType::SHAFTS: {
-            auto powertrain = chrono_types::make_shared<HMMWV_Powertrain>("Powertrain");
-            m_vehicle->InitializePowertrain(powertrain);
-            break;
-        }
-        case PowertrainModelType::SIMPLE_MAP: {
-            auto powertrain = chrono_types::make_shared<HMMWV_SimpleMapPowertrain>("Powertrain");
-            m_vehicle->InitializePowertrain(powertrain);
-            break;
-        }
-        case PowertrainModelType::SIMPLE: {
-            auto powertrain = chrono_types::make_shared<HMMWV_SimplePowertrain>("Powertrain");
-            m_vehicle->InitializePowertrain(powertrain);
-            break;
-        }
-        case PowertrainModelType::SIMPLE_CVT: {
-            auto powertrain = chrono_types::make_shared<HMMWV_SimpleCVTPowertrain>("Powertrain");
-            m_vehicle->InitializePowertrain(powertrain);
-            break;
-        }
-    }
-
-    // Create the tires and set parameters depending on type.
-    switch (m_tireType) {
-        case TireModelType::RIGID:
-        case TireModelType::RIGID_MESH: {
-            bool use_mesh = (m_tireType == TireModelType::RIGID_MESH);
-
-            auto tire_FL = chrono_types::make_shared<HMMWV_RigidTire>("FL", use_mesh);
-            auto tire_FR = chrono_types::make_shared<HMMWV_RigidTire>("FR", use_mesh);
-            auto tire_RL = chrono_types::make_shared<HMMWV_RigidTire>("RL", use_mesh);
-            auto tire_RR = chrono_types::make_shared<HMMWV_RigidTire>("RR", use_mesh);
-
-            m_vehicle->InitializeTire(tire_FL, m_vehicle->GetAxle(0)->m_wheels[LEFT], VisualizationType::NONE);
-            m_vehicle->InitializeTire(tire_FR, m_vehicle->GetAxle(0)->m_wheels[RIGHT], VisualizationType::NONE);
-            m_vehicle->InitializeTire(tire_RL, m_vehicle->GetAxle(1)->m_wheels[LEFT], VisualizationType::NONE);
-            m_vehicle->InitializeTire(tire_RR, m_vehicle->GetAxle(1)->m_wheels[RIGHT], VisualizationType::NONE);
-
-            m_tire_mass = tire_FL->ReportMass();
-
-            break;
-        }
-        case TireModelType::LUGRE: {
-            auto tire_FL = chrono_types::make_shared<HMMWV_LugreTire>("FL");
-            auto tire_FR = chrono_types::make_shared<HMMWV_LugreTire>("FR");
-            auto tire_RL = chrono_types::make_shared<HMMWV_LugreTire>("RL");
-            auto tire_RR = chrono_types::make_shared<HMMWV_LugreTire>("RR");
-
-            m_vehicle->InitializeTire(tire_FL, m_vehicle->GetAxle(0)->m_wheels[LEFT], VisualizationType::NONE);
-            m_vehicle->InitializeTire(tire_FR, m_vehicle->GetAxle(0)->m_wheels[RIGHT], VisualizationType::NONE);
-            m_vehicle->InitializeTire(tire_RL, m_vehicle->GetAxle(1)->m_wheels[LEFT], VisualizationType::NONE);
-            m_vehicle->InitializeTire(tire_RR, m_vehicle->GetAxle(1)->m_wheels[RIGHT], VisualizationType::NONE);
-
-            m_tire_mass = tire_FL->ReportMass();
-
-            break;
-        }
-        case TireModelType::FIALA: {
-            auto tire_FL = chrono_types::make_shared<HMMWV_FialaTire>("FL");
-            auto tire_FR = chrono_types::make_shared<HMMWV_FialaTire>("FR");
-            auto tire_RL = chrono_types::make_shared<HMMWV_FialaTire>("RL");
-            auto tire_RR = chrono_types::make_shared<HMMWV_FialaTire>("RR");
-
-            m_vehicle->InitializeTire(tire_FL, m_vehicle->GetAxle(0)->m_wheels[LEFT], VisualizationType::NONE);
-            m_vehicle->InitializeTire(tire_FR, m_vehicle->GetAxle(0)->m_wheels[RIGHT], VisualizationType::NONE);
-            m_vehicle->InitializeTire(tire_RL, m_vehicle->GetAxle(1)->m_wheels[LEFT], VisualizationType::NONE);
-            m_vehicle->InitializeTire(tire_RR, m_vehicle->GetAxle(1)->m_wheels[RIGHT], VisualizationType::NONE);
-
-            m_tire_mass = tire_FL->ReportMass();
-
-            break;
-        }
-        case TireModelType::TMEASY: {
-            auto tire_FL = chrono_types::make_shared<HMMWV_TMeasyTire>("FL");
-            auto tire_FR = chrono_types::make_shared<HMMWV_TMeasyTire>("FR");
-            auto tire_RL = chrono_types::make_shared<HMMWV_TMeasyTire>("RL");
-            auto tire_RR = chrono_types::make_shared<HMMWV_TMeasyTire>("RR");
-
-            m_vehicle->InitializeTire(tire_FL, m_vehicle->GetAxle(0)->m_wheels[LEFT], VisualizationType::NONE);
-            m_vehicle->InitializeTire(tire_FR, m_vehicle->GetAxle(0)->m_wheels[RIGHT], VisualizationType::NONE);
-            m_vehicle->InitializeTire(tire_RL, m_vehicle->GetAxle(1)->m_wheels[LEFT], VisualizationType::NONE);
-            m_vehicle->InitializeTire(tire_RR, m_vehicle->GetAxle(1)->m_wheels[RIGHT], VisualizationType::NONE);
-
-            m_tire_mass = tire_FL->ReportMass();
-
-            break;
-        }
-        case TireModelType::PAC89: {
-            auto tire_FL = chrono_types::make_shared<HMMWV_Pac89Tire>("FL");
-            auto tire_FR = chrono_types::make_shared<HMMWV_Pac89Tire>("FR");
-            auto tire_RL = chrono_types::make_shared<HMMWV_Pac89Tire>("RL");
-            auto tire_RR = chrono_types::make_shared<HMMWV_Pac89Tire>("RR");
-
-            m_vehicle->InitializeTire(tire_FL, m_vehicle->GetAxle(0)->m_wheels[LEFT], VisualizationType::NONE);
-            m_vehicle->InitializeTire(tire_FR, m_vehicle->GetAxle(0)->m_wheels[RIGHT], VisualizationType::NONE);
-            m_vehicle->InitializeTire(tire_RL, m_vehicle->GetAxle(1)->m_wheels[LEFT], VisualizationType::NONE);
-            m_vehicle->InitializeTire(tire_RR, m_vehicle->GetAxle(1)->m_wheels[RIGHT], VisualizationType::NONE);
-
-            m_tire_mass = tire_FL->ReportMass();
-
-            break;
-        }
-        case TireModelType::PAC02: {
-            auto tire_FL = chrono_types::make_shared<HMMWV_Pac02Tire>("FL");
-            auto tire_FR = chrono_types::make_shared<HMMWV_Pac02Tire>("FR");
-            auto tire_RL = chrono_types::make_shared<HMMWV_Pac02Tire>("RL");
-            auto tire_RR = chrono_types::make_shared<HMMWV_Pac02Tire>("RR");
-
-            m_vehicle->InitializeTire(tire_FL, m_vehicle->GetAxle(0)->m_wheels[LEFT], VisualizationType::NONE);
-            m_vehicle->InitializeTire(tire_FR, m_vehicle->GetAxle(0)->m_wheels[RIGHT], VisualizationType::NONE);
-            m_vehicle->InitializeTire(tire_RL, m_vehicle->GetAxle(1)->m_wheels[LEFT], VisualizationType::NONE);
-            m_vehicle->InitializeTire(tire_RR, m_vehicle->GetAxle(1)->m_wheels[RIGHT], VisualizationType::NONE);
-
-            m_tire_mass = tire_FL->ReportMass();
-
-            break;
-        }
-        case TireModelType::PACEJKA: {
-            auto tire_FL = chrono_types::make_shared<HMMWV_PacejkaTire>("FL");
-            auto tire_FR = chrono_types::make_shared<HMMWV_PacejkaTire>("FR");
-            auto tire_RL = chrono_types::make_shared<HMMWV_PacejkaTire>("RL");
-            auto tire_RR = chrono_types::make_shared<HMMWV_PacejkaTire>("RR");
-
-            tire_FL->SetDrivenWheel(false);
-            tire_FR->SetDrivenWheel(false);
-            tire_RL->SetDrivenWheel(true);
-            tire_RR->SetDrivenWheel(true);
-
-            m_vehicle->InitializeTire(tire_FL, m_vehicle->GetAxle(0)->m_wheels[LEFT], VisualizationType::NONE);
-            m_vehicle->InitializeTire(tire_FR, m_vehicle->GetAxle(0)->m_wheels[RIGHT], VisualizationType::NONE);
-            m_vehicle->InitializeTire(tire_RL, m_vehicle->GetAxle(1)->m_wheels[LEFT], VisualizationType::NONE);
-            m_vehicle->InitializeTire(tire_RR, m_vehicle->GetAxle(1)->m_wheels[RIGHT], VisualizationType::NONE);
-
-            m_tire_mass = tire_FL->ReportMass();
-
-            break;
-        }
-        case TireModelType::ANCF: {
-            auto tire_FL = chrono_types::make_shared<HMMWV_ANCFTire>("FL");
-            auto tire_FR = chrono_types::make_shared<HMMWV_ANCFTire>("FR");
-            auto tire_RL = chrono_types::make_shared<HMMWV_ANCFTire>("RL");
-            auto tire_RR = chrono_types::make_shared<HMMWV_ANCFTire>("RR");
-
-            m_vehicle->InitializeTire(tire_FL, m_vehicle->GetAxle(0)->m_wheels[LEFT], VisualizationType::NONE);
-            m_vehicle->InitializeTire(tire_FR, m_vehicle->GetAxle(0)->m_wheels[RIGHT], VisualizationType::NONE);
-            m_vehicle->InitializeTire(tire_RL, m_vehicle->GetAxle(1)->m_wheels[LEFT], VisualizationType::NONE);
-            m_vehicle->InitializeTire(tire_RR, m_vehicle->GetAxle(1)->m_wheels[RIGHT], VisualizationType::NONE);
-
-            m_tire_mass = tire_FL->ReportMass();
-
-            break;
-        }
-        case TireModelType::REISSNER: {
-            auto tire_FL = chrono_types::make_shared<HMMWV_ReissnerTire>("FL");
-            auto tire_FR = chrono_types::make_shared<HMMWV_ReissnerTire>("FR");
-            auto tire_RL = chrono_types::make_shared<HMMWV_ReissnerTire>("RL");
-            auto tire_RR = chrono_types::make_shared<HMMWV_ReissnerTire>("RR");
-
-            m_vehicle->InitializeTire(tire_FL, m_vehicle->GetAxle(0)->m_wheels[LEFT], VisualizationType::NONE);
-            m_vehicle->InitializeTire(tire_FR, m_vehicle->GetAxle(0)->m_wheels[RIGHT], VisualizationType::NONE);
-            m_vehicle->InitializeTire(tire_RL, m_vehicle->GetAxle(1)->m_wheels[LEFT], VisualizationType::NONE);
-            m_vehicle->InitializeTire(tire_RR, m_vehicle->GetAxle(1)->m_wheels[RIGHT], VisualizationType::NONE);
-
-            m_tire_mass = tire_FL->ReportMass();
-
-            break;
-        }
-        default:
-            break;
-    }
-
-    for (auto& axle : m_vehicle->GetAxles()) {
-        for (auto& wheel : axle->GetWheels()) {
-            wheel->GetTire()->SetCollisionType(m_tire_collision_type);
-            if (m_tire_step_size > 0)
-                wheel->GetTire()->SetStepsize(m_tire_step_size);
-        }
-    }
-
-    m_vehicle->EnableBrakeLocking(m_brake_locking);
-}
-
-// -----------------------------------------------------------------------------
-void HMMWV::SetTireVisualizationType(VisualizationType vis) {
-    for (auto& axle : m_vehicle->GetAxles()) {
-        for (auto& wheel : axle->GetWheels()) {
-            wheel->GetTire()->SetVisualizationType(vis);
-        }
-    }
-}
-
-// -----------------------------------------------------------------------------
-void HMMWV::Synchronize(double time, const ChDriver::Inputs& driver_inputs, const ChTerrain& terrain) {
-    m_vehicle->Synchronize(time, driver_inputs, terrain);
-}
-
-// -----------------------------------------------------------------------------
-void HMMWV::Advance(double step) {
-    m_vehicle->Advance(step);
-}
-
-// -----------------------------------------------------------------------------
-double HMMWV::GetTotalMass() const {
-    return m_vehicle->GetVehicleMass() + 4 * m_tire_mass;
-}
-
-// =============================================================================
-
-HMMWV_Vehicle* HMMWV_Full::CreateVehicle() {
-    if (m_system) {
-        return new HMMWV_VehicleFull(m_system, m_fixed, m_driveType, m_brake_type, m_steeringType, m_rigidColumn,
-                                     m_chassisCollisionType);
-    }
-
-    return new HMMWV_VehicleFull(m_fixed, m_driveType, m_brake_type, m_steeringType, m_rigidColumn, m_contactMethod,
-                                 m_chassisCollisionType);
-}
-
-HMMWV_Vehicle* HMMWV_Reduced::CreateVehicle() {
-    if (m_system) {
-        return new HMMWV_VehicleReduced(m_system, m_fixed, m_driveType, m_brake_type, m_chassisCollisionType);
-    }
-
-    return new HMMWV_VehicleReduced(m_fixed, m_driveType, m_brake_type, m_contactMethod, m_chassisCollisionType);
-}
-
-}  // end namespace hmmwv
-}  // end namespace vehicle
-}  // end namespace chrono
-=======
-// =============================================================================
-// PROJECT CHRONO - http://projectchrono.org
-//
-// Copyright (c) 2014 projectchrono.org
-// All rights reserved.
-//
-// Use of this source code is governed by a BSD-style license that can be found
-// in the LICENSE file at the top level of the distribution and at
-// http://projectchrono.org/license-chrono.txt.
-//
-// =============================================================================
-// Authors: Radu Serban
-// =============================================================================
-//
-// Wrapper classes for modeling an entire HMMWV vehicle assembly
-// (including the vehicle itself, the powertrain, and the tires).
-//
-// =============================================================================
-
-#include "chrono/ChConfig.h"
-
-#include "chrono_vehicle/ChVehicleModelData.h"
-
-#include "chrono_models/vehicle/hmmwv/HMMWV.h"
-#include "chrono_models/vehicle/hmmwv/HMMWV_ANCFTire.h"
-#include "chrono_models/vehicle/hmmwv/HMMWV_FialaTire.h"
-#include "chrono_models/vehicle/hmmwv/HMMWV_LugreTire.h"
-#include "chrono_models/vehicle/hmmwv/HMMWV_PacejkaTire.h"
-#include "chrono_models/vehicle/hmmwv/HMMWV_Pac89Tire.h"
-#include "chrono_models/vehicle/hmmwv/HMMWV_Pac02Tire.h"
-#include "chrono_models/vehicle/hmmwv/HMMWV_Powertrain.h"
-#include "chrono_models/vehicle/hmmwv/HMMWV_ReissnerTire.h"
-#include "chrono_models/vehicle/hmmwv/HMMWV_RigidTire.h"
-#include "chrono_models/vehicle/hmmwv/HMMWV_SimpleMapPowertrain.h"
-#include "chrono_models/vehicle/hmmwv/HMMWV_SimplePowertrain.h"
-#include "chrono_models/vehicle/hmmwv/HMMWV_SimpleCVTPowertrain.h"
-#include "chrono_models/vehicle/hmmwv/HMMWV_TMeasyTire.h"
-
-namespace chrono {
-namespace vehicle {
-namespace hmmwv {
-
-// -----------------------------------------------------------------------------
-HMMWV::HMMWV()
-    : m_system(nullptr),
-      m_vehicle(nullptr),
-      m_contactMethod(ChContactMethod::NSC),
-      m_chassisCollisionType(CollisionType::NONE),
-      m_fixed(false),
-      m_brake_locking(false),
-      m_brake_type(BrakeType::SIMPLE),
-      m_driveType(DrivelineTypeWV::AWD),
-      m_powertrainType(PowertrainModelType::SHAFTS),
-      m_tireType(TireModelType::RIGID),
-      m_tire_collision_type(ChTire::CollisionType::SINGLE_POINT),
-      m_tire_step_size(-1),
-      m_initFwdVel(0),
-      m_initPos(ChCoordsys<>(ChVector<>(0, 0, 1), QUNIT)),
-      m_initOmega({0, 0, 0, 0}),
-      m_apply_drag(false) {}
-
-HMMWV::HMMWV(ChSystem* system)
-    : m_system(system),
-      m_vehicle(nullptr),
-      m_contactMethod(ChContactMethod::NSC),
-      m_chassisCollisionType(CollisionType::NONE),
-      m_fixed(false),
-      m_brake_locking(false),
-      m_brake_type(BrakeType::SIMPLE),
-      m_driveType(DrivelineTypeWV::AWD),
-      m_powertrainType(PowertrainModelType::SHAFTS),
-      m_tireType(TireModelType::RIGID),
-      m_tire_collision_type(ChTire::CollisionType::SINGLE_POINT),
-      m_tire_step_size(-1),
-      m_initFwdVel(0),
-      m_initPos(ChCoordsys<>(ChVector<>(0, 0, 1), QUNIT)),
-      m_initOmega({0, 0, 0, 0}),
-      m_apply_drag(false) {}
-
-HMMWV::~HMMWV() {
-    delete m_vehicle;
-}
-
-// -----------------------------------------------------------------------------
-void HMMWV::SetAerodynamicDrag(double Cd, double area, double air_density) {
-    m_Cd = Cd;
-    m_area = area;
-    m_air_density = air_density;
-
-    m_apply_drag = true;
-}
-
-// -----------------------------------------------------------------------------
-void HMMWV::Initialize() {
-    // Create and initialize the HMMWV vehicle
-    m_vehicle = CreateVehicle();
-    m_vehicle->SetInitWheelAngVel(m_initOmega);
-    m_vehicle->Initialize(m_initPos, m_initFwdVel);
-
-    // If specified, enable aerodynamic drag
-    if (m_apply_drag) {
-        m_vehicle->GetChassis()->SetAerodynamicDrag(m_Cd, m_area, m_air_density);
-    }
-
-    // Create and initialize the powertrain system
-    switch (m_powertrainType) {
-        case PowertrainModelType::SHAFTS: {
-            auto powertrain = chrono_types::make_shared<HMMWV_Powertrain>("Powertrain");
-            m_vehicle->InitializePowertrain(powertrain);
-            break;
-        }
-        case PowertrainModelType::SIMPLE_MAP: {
-            auto powertrain = chrono_types::make_shared<HMMWV_SimpleMapPowertrain>("Powertrain");
-            m_vehicle->InitializePowertrain(powertrain);
-            break;
-        }
-        case PowertrainModelType::SIMPLE: {
-            auto powertrain = chrono_types::make_shared<HMMWV_SimplePowertrain>("Powertrain");
-            m_vehicle->InitializePowertrain(powertrain);
-            break;
-        }
-        case PowertrainModelType::SIMPLE_CVT: {
-            auto powertrain = chrono_types::make_shared<HMMWV_SimpleCVTPowertrain>("Powertrain");
-            m_vehicle->InitializePowertrain(powertrain);
-            break;
-        }
-    }
-
-    // Create the tires and set parameters depending on type.
-    switch (m_tireType) {
-        case TireModelType::RIGID:
-        case TireModelType::RIGID_MESH: {
-            bool use_mesh = (m_tireType == TireModelType::RIGID_MESH);
-
-            auto tire_FL = chrono_types::make_shared<HMMWV_RigidTire>("FL", use_mesh);
-            auto tire_FR = chrono_types::make_shared<HMMWV_RigidTire>("FR", use_mesh);
-            auto tire_RL = chrono_types::make_shared<HMMWV_RigidTire>("RL", use_mesh);
-            auto tire_RR = chrono_types::make_shared<HMMWV_RigidTire>("RR", use_mesh);
-
-            m_vehicle->InitializeTire(tire_FL, m_vehicle->GetAxle(0)->m_wheels[LEFT], VisualizationType::NONE);
-            m_vehicle->InitializeTire(tire_FR, m_vehicle->GetAxle(0)->m_wheels[RIGHT], VisualizationType::NONE);
-            m_vehicle->InitializeTire(tire_RL, m_vehicle->GetAxle(1)->m_wheels[LEFT], VisualizationType::NONE);
-            m_vehicle->InitializeTire(tire_RR, m_vehicle->GetAxle(1)->m_wheels[RIGHT], VisualizationType::NONE);
-
-            m_tire_mass = tire_FL->ReportMass();
-
-            break;
-        }
-        case TireModelType::LUGRE: {
-            auto tire_FL = chrono_types::make_shared<HMMWV_LugreTire>("FL");
-            auto tire_FR = chrono_types::make_shared<HMMWV_LugreTire>("FR");
-            auto tire_RL = chrono_types::make_shared<HMMWV_LugreTire>("RL");
-            auto tire_RR = chrono_types::make_shared<HMMWV_LugreTire>("RR");
-
-            m_vehicle->InitializeTire(tire_FL, m_vehicle->GetAxle(0)->m_wheels[LEFT], VisualizationType::NONE);
-            m_vehicle->InitializeTire(tire_FR, m_vehicle->GetAxle(0)->m_wheels[RIGHT], VisualizationType::NONE);
-            m_vehicle->InitializeTire(tire_RL, m_vehicle->GetAxle(1)->m_wheels[LEFT], VisualizationType::NONE);
-            m_vehicle->InitializeTire(tire_RR, m_vehicle->GetAxle(1)->m_wheels[RIGHT], VisualizationType::NONE);
-
-            m_tire_mass = tire_FL->ReportMass();
-
-            break;
-        }
-        case TireModelType::FIALA: {
-            auto tire_FL = chrono_types::make_shared<HMMWV_FialaTire>("FL");
-            auto tire_FR = chrono_types::make_shared<HMMWV_FialaTire>("FR");
-            auto tire_RL = chrono_types::make_shared<HMMWV_FialaTire>("RL");
-            auto tire_RR = chrono_types::make_shared<HMMWV_FialaTire>("RR");
-
-            m_vehicle->InitializeTire(tire_FL, m_vehicle->GetAxle(0)->m_wheels[LEFT], VisualizationType::NONE);
-            m_vehicle->InitializeTire(tire_FR, m_vehicle->GetAxle(0)->m_wheels[RIGHT], VisualizationType::NONE);
-            m_vehicle->InitializeTire(tire_RL, m_vehicle->GetAxle(1)->m_wheels[LEFT], VisualizationType::NONE);
-            m_vehicle->InitializeTire(tire_RR, m_vehicle->GetAxle(1)->m_wheels[RIGHT], VisualizationType::NONE);
-
-            m_tire_mass = tire_FL->ReportMass();
-
-            break;
-        }
-        case TireModelType::TMEASY: {
-            auto tire_FL = chrono_types::make_shared<HMMWV_TMeasyTire>("FL");
-            auto tire_FR = chrono_types::make_shared<HMMWV_TMeasyTire>("FR");
-            auto tire_RL = chrono_types::make_shared<HMMWV_TMeasyTire>("RL");
-            auto tire_RR = chrono_types::make_shared<HMMWV_TMeasyTire>("RR");
-
-            m_vehicle->InitializeTire(tire_FL, m_vehicle->GetAxle(0)->m_wheels[LEFT], VisualizationType::NONE);
-            m_vehicle->InitializeTire(tire_FR, m_vehicle->GetAxle(0)->m_wheels[RIGHT], VisualizationType::NONE);
-            m_vehicle->InitializeTire(tire_RL, m_vehicle->GetAxle(1)->m_wheels[LEFT], VisualizationType::NONE);
-            m_vehicle->InitializeTire(tire_RR, m_vehicle->GetAxle(1)->m_wheels[RIGHT], VisualizationType::NONE);
-
-            m_tire_mass = tire_FL->ReportMass();
-
-            break;
-        }
-        case TireModelType::PAC89: {
-            auto tire_FL = chrono_types::make_shared<HMMWV_Pac89Tire>("FL");
-            auto tire_FR = chrono_types::make_shared<HMMWV_Pac89Tire>("FR");
-            auto tire_RL = chrono_types::make_shared<HMMWV_Pac89Tire>("RL");
-            auto tire_RR = chrono_types::make_shared<HMMWV_Pac89Tire>("RR");
-
-            m_vehicle->InitializeTire(tire_FL, m_vehicle->GetAxle(0)->m_wheels[LEFT], VisualizationType::NONE);
-            m_vehicle->InitializeTire(tire_FR, m_vehicle->GetAxle(0)->m_wheels[RIGHT], VisualizationType::NONE);
-            m_vehicle->InitializeTire(tire_RL, m_vehicle->GetAxle(1)->m_wheels[LEFT], VisualizationType::NONE);
-            m_vehicle->InitializeTire(tire_RR, m_vehicle->GetAxle(1)->m_wheels[RIGHT], VisualizationType::NONE);
-
-            m_tire_mass = tire_FL->ReportMass();
-
-            break;
-        }
-        case TireModelType::PAC02: {
-            auto tire_FL = chrono_types::make_shared<HMMWV_Pac02Tire>("FL");
-            auto tire_FR = chrono_types::make_shared<HMMWV_Pac02Tire>("FR");
-            auto tire_RL = chrono_types::make_shared<HMMWV_Pac02Tire>("RL");
-            auto tire_RR = chrono_types::make_shared<HMMWV_Pac02Tire>("RR");
-
-            m_vehicle->InitializeTire(tire_FL, m_vehicle->GetAxle(0)->m_wheels[LEFT], VisualizationType::NONE);
-            m_vehicle->InitializeTire(tire_FR, m_vehicle->GetAxle(0)->m_wheels[RIGHT], VisualizationType::NONE);
-            m_vehicle->InitializeTire(tire_RL, m_vehicle->GetAxle(1)->m_wheels[LEFT], VisualizationType::NONE);
-            m_vehicle->InitializeTire(tire_RR, m_vehicle->GetAxle(1)->m_wheels[RIGHT], VisualizationType::NONE);
-
-            m_tire_mass = tire_FL->ReportMass();
-
-            break;
-        }
-        case TireModelType::PACEJKA: {
-            auto tire_FL = chrono_types::make_shared<HMMWV_PacejkaTire>("FL");
-            auto tire_FR = chrono_types::make_shared<HMMWV_PacejkaTire>("FR");
-            auto tire_RL = chrono_types::make_shared<HMMWV_PacejkaTire>("RL");
-            auto tire_RR = chrono_types::make_shared<HMMWV_PacejkaTire>("RR");
-
-            tire_FL->SetDrivenWheel(false);
-            tire_FR->SetDrivenWheel(false);
-            tire_RL->SetDrivenWheel(true);
-            tire_RR->SetDrivenWheel(true);
-
-            m_vehicle->InitializeTire(tire_FL, m_vehicle->GetAxle(0)->m_wheels[LEFT], VisualizationType::NONE);
-            m_vehicle->InitializeTire(tire_FR, m_vehicle->GetAxle(0)->m_wheels[RIGHT], VisualizationType::NONE);
-            m_vehicle->InitializeTire(tire_RL, m_vehicle->GetAxle(1)->m_wheels[LEFT], VisualizationType::NONE);
-            m_vehicle->InitializeTire(tire_RR, m_vehicle->GetAxle(1)->m_wheels[RIGHT], VisualizationType::NONE);
-
-            m_tire_mass = tire_FL->ReportMass();
-
-            break;
-        }
-        case TireModelType::ANCF: {
-            auto tire_FL = chrono_types::make_shared<HMMWV_ANCFTire>("FL");
-            auto tire_FR = chrono_types::make_shared<HMMWV_ANCFTire>("FR");
-            auto tire_RL = chrono_types::make_shared<HMMWV_ANCFTire>("RL");
-            auto tire_RR = chrono_types::make_shared<HMMWV_ANCFTire>("RR");
-
-            m_vehicle->InitializeTire(tire_FL, m_vehicle->GetAxle(0)->m_wheels[LEFT], VisualizationType::NONE);
-            m_vehicle->InitializeTire(tire_FR, m_vehicle->GetAxle(0)->m_wheels[RIGHT], VisualizationType::NONE);
-            m_vehicle->InitializeTire(tire_RL, m_vehicle->GetAxle(1)->m_wheels[LEFT], VisualizationType::NONE);
-            m_vehicle->InitializeTire(tire_RR, m_vehicle->GetAxle(1)->m_wheels[RIGHT], VisualizationType::NONE);
-
-            m_tire_mass = tire_FL->ReportMass();
-
-            break;
-        }
-        case TireModelType::REISSNER: {
-            auto tire_FL = chrono_types::make_shared<HMMWV_ReissnerTire>("FL");
-            auto tire_FR = chrono_types::make_shared<HMMWV_ReissnerTire>("FR");
-            auto tire_RL = chrono_types::make_shared<HMMWV_ReissnerTire>("RL");
-            auto tire_RR = chrono_types::make_shared<HMMWV_ReissnerTire>("RR");
-
-            m_vehicle->InitializeTire(tire_FL, m_vehicle->GetAxle(0)->m_wheels[LEFT], VisualizationType::NONE);
-            m_vehicle->InitializeTire(tire_FR, m_vehicle->GetAxle(0)->m_wheels[RIGHT], VisualizationType::NONE);
-            m_vehicle->InitializeTire(tire_RL, m_vehicle->GetAxle(1)->m_wheels[LEFT], VisualizationType::NONE);
-            m_vehicle->InitializeTire(tire_RR, m_vehicle->GetAxle(1)->m_wheels[RIGHT], VisualizationType::NONE);
-
-            m_tire_mass = tire_FL->ReportMass();
-
-            break;
-        }
-        default:
-            break;
-    }
-
-    for (auto& axle : m_vehicle->GetAxles()) {
-        for (auto& wheel : axle->GetWheels()) {
-            wheel->GetTire()->SetCollisionType(m_tire_collision_type);
-            if (m_tire_step_size > 0)
-                wheel->GetTire()->SetStepsize(m_tire_step_size);
-        }
-    }
-
-    m_vehicle->EnableBrakeLocking(m_brake_locking);
-}
-
-// -----------------------------------------------------------------------------
-void HMMWV::SetTireVisualizationType(VisualizationType vis) {
-    for (auto& axle : m_vehicle->GetAxles()) {
-        for (auto& wheel : axle->GetWheels()) {
-            wheel->GetTire()->SetVisualizationType(vis);
-        }
-    }
-}
-
-// -----------------------------------------------------------------------------
-void HMMWV::Synchronize(double time, const ChDriver::Inputs& driver_inputs, const ChTerrain& terrain) {
-    m_vehicle->Synchronize(time, driver_inputs, terrain);
-}
-
-// -----------------------------------------------------------------------------
-void HMMWV::Advance(double step) {
-    m_vehicle->Advance(step);
-}
-
-// -----------------------------------------------------------------------------
-double HMMWV::GetTotalMass() const {
-    return m_vehicle->GetVehicleMass() + 4 * m_tire_mass;
-}
-
-// =============================================================================
-
-HMMWV_Vehicle* HMMWV_Full::CreateVehicle() {
-    if (m_system) {
-        return new HMMWV_VehicleFull(m_system, m_fixed, m_driveType, m_brake_type, m_steeringType, m_rigidColumn,
-                                     m_chassisCollisionType);
-    }
-
-    return new HMMWV_VehicleFull(m_fixed, m_driveType, m_brake_type, m_steeringType, m_rigidColumn, m_contactMethod,
-                                 m_chassisCollisionType);
-}
-
-HMMWV_Vehicle* HMMWV_Reduced::CreateVehicle() {
-    if (m_system) {
-        return new HMMWV_VehicleReduced(m_system, m_fixed, m_driveType, m_brake_type, m_chassisCollisionType);
-    }
-
-    return new HMMWV_VehicleReduced(m_fixed, m_driveType, m_brake_type, m_contactMethod, m_chassisCollisionType);
-}
-
-}  // end namespace hmmwv
-}  // end namespace vehicle
-}  // end namespace chrono
->>>>>>> 3b2b14da
+// =============================================================================
+// PROJECT CHRONO - http://projectchrono.org
+//
+// Copyright (c) 2014 projectchrono.org
+// All rights reserved.
+//
+// Use of this source code is governed by a BSD-style license that can be found
+// in the LICENSE file at the top level of the distribution and at
+// http://projectchrono.org/license-chrono.txt.
+//
+// =============================================================================
+// Authors: Radu Serban
+// =============================================================================
+//
+// Wrapper classes for modeling an entire HMMWV vehicle assembly
+// (including the vehicle itself, the powertrain, and the tires).
+//
+// =============================================================================
+
+#include "chrono/ChConfig.h"
+
+#include "chrono_vehicle/ChVehicleModelData.h"
+
+#include "chrono_models/vehicle/hmmwv/HMMWV.h"
+#include "chrono_models/vehicle/hmmwv/HMMWV_ANCFTire.h"
+#include "chrono_models/vehicle/hmmwv/HMMWV_FialaTire.h"
+#include "chrono_models/vehicle/hmmwv/HMMWV_LugreTire.h"
+#include "chrono_models/vehicle/hmmwv/HMMWV_PacejkaTire.h"
+#include "chrono_models/vehicle/hmmwv/HMMWV_Pac89Tire.h"
+#include "chrono_models/vehicle/hmmwv/HMMWV_Pac02Tire.h"
+#include "chrono_models/vehicle/hmmwv/HMMWV_Powertrain.h"
+#include "chrono_models/vehicle/hmmwv/HMMWV_ReissnerTire.h"
+#include "chrono_models/vehicle/hmmwv/HMMWV_RigidTire.h"
+#include "chrono_models/vehicle/hmmwv/HMMWV_SimpleMapPowertrain.h"
+#include "chrono_models/vehicle/hmmwv/HMMWV_SimplePowertrain.h"
+#include "chrono_models/vehicle/hmmwv/HMMWV_SimpleCVTPowertrain.h"
+#include "chrono_models/vehicle/hmmwv/HMMWV_TMeasyTire.h"
+
+namespace chrono {
+namespace vehicle {
+namespace hmmwv {
+
+// -----------------------------------------------------------------------------
+HMMWV::HMMWV()
+    : m_system(nullptr),
+      m_vehicle(nullptr),
+      m_contactMethod(ChContactMethod::NSC),
+      m_chassisCollisionType(CollisionType::NONE),
+      m_fixed(false),
+      m_brake_locking(false),
+      m_brake_type(BrakeType::SIMPLE),
+      m_driveType(DrivelineTypeWV::AWD),
+      m_powertrainType(PowertrainModelType::SHAFTS),
+      m_tireType(TireModelType::RIGID),
+      m_tire_collision_type(ChTire::CollisionType::SINGLE_POINT),
+      m_tire_step_size(-1),
+      m_initFwdVel(0),
+      m_initPos(ChCoordsys<>(ChVector<>(0, 0, 1), QUNIT)),
+      m_initOmega({0, 0, 0, 0}),
+      m_apply_drag(false) {}
+
+HMMWV::HMMWV(ChSystem* system)
+    : m_system(system),
+      m_vehicle(nullptr),
+      m_contactMethod(ChContactMethod::NSC),
+      m_chassisCollisionType(CollisionType::NONE),
+      m_fixed(false),
+      m_brake_locking(false),
+      m_brake_type(BrakeType::SIMPLE),
+      m_driveType(DrivelineTypeWV::AWD),
+      m_powertrainType(PowertrainModelType::SHAFTS),
+      m_tireType(TireModelType::RIGID),
+      m_tire_collision_type(ChTire::CollisionType::SINGLE_POINT),
+      m_tire_step_size(-1),
+      m_initFwdVel(0),
+      m_initPos(ChCoordsys<>(ChVector<>(0, 0, 1), QUNIT)),
+      m_initOmega({0, 0, 0, 0}),
+      m_apply_drag(false) {}
+
+HMMWV::~HMMWV() {
+    delete m_vehicle;
+}
+
+// -----------------------------------------------------------------------------
+void HMMWV::SetAerodynamicDrag(double Cd, double area, double air_density) {
+    m_Cd = Cd;
+    m_area = area;
+    m_air_density = air_density;
+
+    m_apply_drag = true;
+}
+
+// -----------------------------------------------------------------------------
+void HMMWV::Initialize() {
+    // Create and initialize the HMMWV vehicle
+    m_vehicle = CreateVehicle();
+    m_vehicle->SetInitWheelAngVel(m_initOmega);
+    m_vehicle->Initialize(m_initPos, m_initFwdVel);
+
+    // If specified, enable aerodynamic drag
+    if (m_apply_drag) {
+        m_vehicle->GetChassis()->SetAerodynamicDrag(m_Cd, m_area, m_air_density);
+    }
+
+    // Create and initialize the powertrain system
+    switch (m_powertrainType) {
+        case PowertrainModelType::SHAFTS: {
+            auto powertrain = chrono_types::make_shared<HMMWV_Powertrain>("Powertrain");
+            m_vehicle->InitializePowertrain(powertrain);
+            break;
+        }
+        case PowertrainModelType::SIMPLE_MAP: {
+            auto powertrain = chrono_types::make_shared<HMMWV_SimpleMapPowertrain>("Powertrain");
+            m_vehicle->InitializePowertrain(powertrain);
+            break;
+        }
+        case PowertrainModelType::SIMPLE: {
+            auto powertrain = chrono_types::make_shared<HMMWV_SimplePowertrain>("Powertrain");
+            m_vehicle->InitializePowertrain(powertrain);
+            break;
+        }
+        case PowertrainModelType::SIMPLE_CVT: {
+            auto powertrain = chrono_types::make_shared<HMMWV_SimpleCVTPowertrain>("Powertrain");
+            m_vehicle->InitializePowertrain(powertrain);
+            break;
+        }
+    }
+
+    // Create the tires and set parameters depending on type.
+    switch (m_tireType) {
+        case TireModelType::RIGID:
+        case TireModelType::RIGID_MESH: {
+            bool use_mesh = (m_tireType == TireModelType::RIGID_MESH);
+
+            auto tire_FL = chrono_types::make_shared<HMMWV_RigidTire>("FL", use_mesh);
+            auto tire_FR = chrono_types::make_shared<HMMWV_RigidTire>("FR", use_mesh);
+            auto tire_RL = chrono_types::make_shared<HMMWV_RigidTire>("RL", use_mesh);
+            auto tire_RR = chrono_types::make_shared<HMMWV_RigidTire>("RR", use_mesh);
+
+            m_vehicle->InitializeTire(tire_FL, m_vehicle->GetAxle(0)->m_wheels[LEFT], VisualizationType::NONE);
+            m_vehicle->InitializeTire(tire_FR, m_vehicle->GetAxle(0)->m_wheels[RIGHT], VisualizationType::NONE);
+            m_vehicle->InitializeTire(tire_RL, m_vehicle->GetAxle(1)->m_wheels[LEFT], VisualizationType::NONE);
+            m_vehicle->InitializeTire(tire_RR, m_vehicle->GetAxle(1)->m_wheels[RIGHT], VisualizationType::NONE);
+
+            m_tire_mass = tire_FL->ReportMass();
+
+            break;
+        }
+        case TireModelType::LUGRE: {
+            auto tire_FL = chrono_types::make_shared<HMMWV_LugreTire>("FL");
+            auto tire_FR = chrono_types::make_shared<HMMWV_LugreTire>("FR");
+            auto tire_RL = chrono_types::make_shared<HMMWV_LugreTire>("RL");
+            auto tire_RR = chrono_types::make_shared<HMMWV_LugreTire>("RR");
+
+            m_vehicle->InitializeTire(tire_FL, m_vehicle->GetAxle(0)->m_wheels[LEFT], VisualizationType::NONE);
+            m_vehicle->InitializeTire(tire_FR, m_vehicle->GetAxle(0)->m_wheels[RIGHT], VisualizationType::NONE);
+            m_vehicle->InitializeTire(tire_RL, m_vehicle->GetAxle(1)->m_wheels[LEFT], VisualizationType::NONE);
+            m_vehicle->InitializeTire(tire_RR, m_vehicle->GetAxle(1)->m_wheels[RIGHT], VisualizationType::NONE);
+
+            m_tire_mass = tire_FL->ReportMass();
+
+            break;
+        }
+        case TireModelType::FIALA: {
+            auto tire_FL = chrono_types::make_shared<HMMWV_FialaTire>("FL");
+            auto tire_FR = chrono_types::make_shared<HMMWV_FialaTire>("FR");
+            auto tire_RL = chrono_types::make_shared<HMMWV_FialaTire>("RL");
+            auto tire_RR = chrono_types::make_shared<HMMWV_FialaTire>("RR");
+
+            m_vehicle->InitializeTire(tire_FL, m_vehicle->GetAxle(0)->m_wheels[LEFT], VisualizationType::NONE);
+            m_vehicle->InitializeTire(tire_FR, m_vehicle->GetAxle(0)->m_wheels[RIGHT], VisualizationType::NONE);
+            m_vehicle->InitializeTire(tire_RL, m_vehicle->GetAxle(1)->m_wheels[LEFT], VisualizationType::NONE);
+            m_vehicle->InitializeTire(tire_RR, m_vehicle->GetAxle(1)->m_wheels[RIGHT], VisualizationType::NONE);
+
+            m_tire_mass = tire_FL->ReportMass();
+
+            break;
+        }
+        case TireModelType::TMEASY: {
+            auto tire_FL = chrono_types::make_shared<HMMWV_TMeasyTire>("FL");
+            auto tire_FR = chrono_types::make_shared<HMMWV_TMeasyTire>("FR");
+            auto tire_RL = chrono_types::make_shared<HMMWV_TMeasyTire>("RL");
+            auto tire_RR = chrono_types::make_shared<HMMWV_TMeasyTire>("RR");
+
+            m_vehicle->InitializeTire(tire_FL, m_vehicle->GetAxle(0)->m_wheels[LEFT], VisualizationType::NONE);
+            m_vehicle->InitializeTire(tire_FR, m_vehicle->GetAxle(0)->m_wheels[RIGHT], VisualizationType::NONE);
+            m_vehicle->InitializeTire(tire_RL, m_vehicle->GetAxle(1)->m_wheels[LEFT], VisualizationType::NONE);
+            m_vehicle->InitializeTire(tire_RR, m_vehicle->GetAxle(1)->m_wheels[RIGHT], VisualizationType::NONE);
+
+            m_tire_mass = tire_FL->ReportMass();
+
+            break;
+        }
+        case TireModelType::PAC89: {
+            auto tire_FL = chrono_types::make_shared<HMMWV_Pac89Tire>("FL");
+            auto tire_FR = chrono_types::make_shared<HMMWV_Pac89Tire>("FR");
+            auto tire_RL = chrono_types::make_shared<HMMWV_Pac89Tire>("RL");
+            auto tire_RR = chrono_types::make_shared<HMMWV_Pac89Tire>("RR");
+
+            m_vehicle->InitializeTire(tire_FL, m_vehicle->GetAxle(0)->m_wheels[LEFT], VisualizationType::NONE);
+            m_vehicle->InitializeTire(tire_FR, m_vehicle->GetAxle(0)->m_wheels[RIGHT], VisualizationType::NONE);
+            m_vehicle->InitializeTire(tire_RL, m_vehicle->GetAxle(1)->m_wheels[LEFT], VisualizationType::NONE);
+            m_vehicle->InitializeTire(tire_RR, m_vehicle->GetAxle(1)->m_wheels[RIGHT], VisualizationType::NONE);
+
+            m_tire_mass = tire_FL->ReportMass();
+
+            break;
+        }
+        case TireModelType::PAC02: {
+            auto tire_FL = chrono_types::make_shared<HMMWV_Pac02Tire>("FL");
+            auto tire_FR = chrono_types::make_shared<HMMWV_Pac02Tire>("FR");
+            auto tire_RL = chrono_types::make_shared<HMMWV_Pac02Tire>("RL");
+            auto tire_RR = chrono_types::make_shared<HMMWV_Pac02Tire>("RR");
+
+            m_vehicle->InitializeTire(tire_FL, m_vehicle->GetAxle(0)->m_wheels[LEFT], VisualizationType::NONE);
+            m_vehicle->InitializeTire(tire_FR, m_vehicle->GetAxle(0)->m_wheels[RIGHT], VisualizationType::NONE);
+            m_vehicle->InitializeTire(tire_RL, m_vehicle->GetAxle(1)->m_wheels[LEFT], VisualizationType::NONE);
+            m_vehicle->InitializeTire(tire_RR, m_vehicle->GetAxle(1)->m_wheels[RIGHT], VisualizationType::NONE);
+
+            m_tire_mass = tire_FL->ReportMass();
+
+            break;
+        }
+        case TireModelType::PACEJKA: {
+            auto tire_FL = chrono_types::make_shared<HMMWV_PacejkaTire>("FL");
+            auto tire_FR = chrono_types::make_shared<HMMWV_PacejkaTire>("FR");
+            auto tire_RL = chrono_types::make_shared<HMMWV_PacejkaTire>("RL");
+            auto tire_RR = chrono_types::make_shared<HMMWV_PacejkaTire>("RR");
+
+            tire_FL->SetDrivenWheel(false);
+            tire_FR->SetDrivenWheel(false);
+            tire_RL->SetDrivenWheel(true);
+            tire_RR->SetDrivenWheel(true);
+
+            m_vehicle->InitializeTire(tire_FL, m_vehicle->GetAxle(0)->m_wheels[LEFT], VisualizationType::NONE);
+            m_vehicle->InitializeTire(tire_FR, m_vehicle->GetAxle(0)->m_wheels[RIGHT], VisualizationType::NONE);
+            m_vehicle->InitializeTire(tire_RL, m_vehicle->GetAxle(1)->m_wheels[LEFT], VisualizationType::NONE);
+            m_vehicle->InitializeTire(tire_RR, m_vehicle->GetAxle(1)->m_wheels[RIGHT], VisualizationType::NONE);
+
+            m_tire_mass = tire_FL->ReportMass();
+
+            break;
+        }
+        case TireModelType::ANCF: {
+            auto tire_FL = chrono_types::make_shared<HMMWV_ANCFTire>("FL");
+            auto tire_FR = chrono_types::make_shared<HMMWV_ANCFTire>("FR");
+            auto tire_RL = chrono_types::make_shared<HMMWV_ANCFTire>("RL");
+            auto tire_RR = chrono_types::make_shared<HMMWV_ANCFTire>("RR");
+
+            m_vehicle->InitializeTire(tire_FL, m_vehicle->GetAxle(0)->m_wheels[LEFT], VisualizationType::NONE);
+            m_vehicle->InitializeTire(tire_FR, m_vehicle->GetAxle(0)->m_wheels[RIGHT], VisualizationType::NONE);
+            m_vehicle->InitializeTire(tire_RL, m_vehicle->GetAxle(1)->m_wheels[LEFT], VisualizationType::NONE);
+            m_vehicle->InitializeTire(tire_RR, m_vehicle->GetAxle(1)->m_wheels[RIGHT], VisualizationType::NONE);
+
+            m_tire_mass = tire_FL->ReportMass();
+
+            break;
+        }
+        case TireModelType::REISSNER: {
+            auto tire_FL = chrono_types::make_shared<HMMWV_ReissnerTire>("FL");
+            auto tire_FR = chrono_types::make_shared<HMMWV_ReissnerTire>("FR");
+            auto tire_RL = chrono_types::make_shared<HMMWV_ReissnerTire>("RL");
+            auto tire_RR = chrono_types::make_shared<HMMWV_ReissnerTire>("RR");
+
+            m_vehicle->InitializeTire(tire_FL, m_vehicle->GetAxle(0)->m_wheels[LEFT], VisualizationType::NONE);
+            m_vehicle->InitializeTire(tire_FR, m_vehicle->GetAxle(0)->m_wheels[RIGHT], VisualizationType::NONE);
+            m_vehicle->InitializeTire(tire_RL, m_vehicle->GetAxle(1)->m_wheels[LEFT], VisualizationType::NONE);
+            m_vehicle->InitializeTire(tire_RR, m_vehicle->GetAxle(1)->m_wheels[RIGHT], VisualizationType::NONE);
+
+            m_tire_mass = tire_FL->ReportMass();
+
+            break;
+        }
+        default:
+            break;
+    }
+
+    for (auto& axle : m_vehicle->GetAxles()) {
+        for (auto& wheel : axle->GetWheels()) {
+            wheel->GetTire()->SetCollisionType(m_tire_collision_type);
+            if (m_tire_step_size > 0)
+                wheel->GetTire()->SetStepsize(m_tire_step_size);
+        }
+    }
+
+    m_vehicle->EnableBrakeLocking(m_brake_locking);
+}
+
+// -----------------------------------------------------------------------------
+void HMMWV::SetTireVisualizationType(VisualizationType vis) {
+    for (auto& axle : m_vehicle->GetAxles()) {
+        for (auto& wheel : axle->GetWheels()) {
+            wheel->GetTire()->SetVisualizationType(vis);
+        }
+    }
+}
+
+// -----------------------------------------------------------------------------
+void HMMWV::Synchronize(double time, const ChDriver::Inputs& driver_inputs, const ChTerrain& terrain) {
+    m_vehicle->Synchronize(time, driver_inputs, terrain);
+}
+
+// -----------------------------------------------------------------------------
+void HMMWV::Advance(double step) {
+    m_vehicle->Advance(step);
+}
+
+// -----------------------------------------------------------------------------
+double HMMWV::GetTotalMass() const {
+    return m_vehicle->GetVehicleMass() + 4 * m_tire_mass;
+}
+
+// =============================================================================
+
+HMMWV_Vehicle* HMMWV_Full::CreateVehicle() {
+    if (m_system) {
+        return new HMMWV_VehicleFull(m_system, m_fixed, m_driveType, m_brake_type, m_steeringType, m_rigidColumn,
+                                     m_chassisCollisionType);
+    }
+
+    return new HMMWV_VehicleFull(m_fixed, m_driveType, m_brake_type, m_steeringType, m_rigidColumn, m_contactMethod,
+                                 m_chassisCollisionType);
+}
+
+HMMWV_Vehicle* HMMWV_Reduced::CreateVehicle() {
+    if (m_system) {
+        return new HMMWV_VehicleReduced(m_system, m_fixed, m_driveType, m_brake_type, m_chassisCollisionType);
+    }
+
+    return new HMMWV_VehicleReduced(m_fixed, m_driveType, m_brake_type, m_contactMethod, m_chassisCollisionType);
+}
+
+}  // end namespace hmmwv
+}  // end namespace vehicle
+}  // end namespace chrono