--- conflicted
+++ resolved
@@ -1,422 +1,211 @@
-<<<<<<< HEAD
-// =============================================================================
-// PROJECT CHRONO - http://projectchrono.org
-//
-// Copyright (c) 2014 projectchrono.org
-// All right reserved.
-//
-// Use of this source code is governed by a BSD-style license that can be found
-// in the LICENSE file at the top level of the distribution and at
-// http://projectchrono.org/license-chrono.txt.
-//
-// =============================================================================
-// Authors: Radu Serban, Asher Elmquist, Rainer Gericke
-// =============================================================================
-//
-// Wrapper classes for modeling an entire Sedan vehicle assembly
-// (including the vehicle itself, the powertrain, and the tires).
-//
-// =============================================================================
-
-#include "chrono/ChConfig.h"
-
-#include "chrono_vehicle/ChVehicleModelData.h"
-
-#include "chrono_models/vehicle/feda/FEDA.h"
-
-namespace chrono {
-namespace vehicle {
-namespace feda {
-
-// -----------------------------------------------------------------------------
-FEDA::FEDA()
-    : m_system(nullptr),
-      m_vehicle(nullptr),
-      m_contactMethod(ChContactMethod::NSC),
-      m_chassisCollisionType(CollisionType::NONE),
-      m_fixed(false),
-      m_powertrain_type(PowertrainModelType::SIMPLE_MAP),
-      m_brake_type(BrakeType::SIMPLE),
-      m_tireType(TireModelType::RIGID),
-      m_tire_step_size(-1),
-      m_initFwdVel(0),
-      m_initPos(ChCoordsys<>(ChVector<>(0, 0, 1), QUNIT)),
-      m_initOmega({0, 0, 0, 0}),
-      m_apply_drag(false),
-      m_ride_height_config(1),
-      m_tire_collision_type(ChTire::CollisionType::SINGLE_POINT),
-      m_tire_pressure_level(2),
-      m_damper_mode(1) {}
-
-FEDA::FEDA(ChSystem* system)
-    : m_system(system),
-      m_vehicle(nullptr),
-      m_contactMethod(ChContactMethod::NSC),
-      m_chassisCollisionType(CollisionType::NONE),
-      m_fixed(false),
-      m_powertrain_type(PowertrainModelType::SIMPLE_MAP),
-      m_brake_type(BrakeType::SIMPLE),
-      m_tireType(TireModelType::RIGID),
-      m_tire_step_size(-1),
-      m_initFwdVel(0),
-      m_initPos(ChCoordsys<>(ChVector<>(0, 0, 1), QUNIT)),
-      m_initOmega({0, 0, 0, 0}),
-      m_apply_drag(false),
-      m_ride_height_config(1),
-      m_tire_collision_type(ChTire::CollisionType::SINGLE_POINT),
-      m_tire_pressure_level(2),
-      m_damper_mode(1) {}
-
-FEDA::~FEDA() {
-    delete m_vehicle;
-}
-
-// -----------------------------------------------------------------------------
-void FEDA::SetAerodynamicDrag(double Cd, double area, double air_density) {
-    m_Cd = Cd;
-    m_area = area;
-    m_air_density = air_density;
-
-    m_apply_drag = true;
-}
-
-void FEDA::SetDamperMode(DamperMode theDamperMode) {
-    switch (theDamperMode) {
-        case DamperMode::FSD:
-            m_damper_mode = 1;
-            break;
-        case DamperMode::PASSIVE_LOW:
-            m_damper_mode = 2;
-            break;
-        case DamperMode::PASSIVE_HIGH:
-            m_damper_mode = 3;
-            break;
-    }
-}
-
-// -----------------------------------------------------------------------------
-void FEDA::Initialize() {
-    // Create and initialize the Sedan vehicle
-    GetLog() << "FEDA::Initialize(): Damper Mode = " << m_damper_mode << "\n";
-    m_vehicle = m_system ? new FEDA_Vehicle(m_system, m_fixed, m_brake_type, m_chassisCollisionType,
-                                            m_ride_height_config, m_damper_mode)
-                         : new FEDA_Vehicle(m_fixed, m_brake_type, m_contactMethod, m_chassisCollisionType,
-                                            m_ride_height_config, m_damper_mode);
-
-    m_vehicle->SetInitWheelAngVel(m_initOmega);
-    m_vehicle->Initialize(m_initPos, m_initFwdVel);
-
-    // If specified, enable aerodynamic drag
-    if (m_apply_drag) {
-        m_vehicle->GetChassis()->SetAerodynamicDrag(m_Cd, m_area, m_air_density);
-    }
-
-    // Create and initialize the powertrain system
-    switch (m_powertrain_type) {
-        case PowertrainModelType::SHAFTS: {
-            auto powertrain = chrono_types::make_shared<FEDA_Powertrain>("Powertrain");
-            m_vehicle->InitializePowertrain(powertrain);
-            break;
-        }
-        default: 
-            std::cout << "Warning! Powertrain type not supported. Useing SIMPLE_MAP" << std::endl;
-        case PowertrainModelType::SIMPLE_MAP: {
-            auto powertrain = chrono_types::make_shared<FEDA_SimpleMapPowertrain>("Powertrain");
-            m_vehicle->InitializePowertrain(powertrain);
-            break;
-        }
-    }
-
-    // Create the tires and set parameters depending on type.
-    switch (m_tireType) {
-        case TireModelType::RIGID_MESH:
-        case TireModelType::RIGID: {
-            bool use_mesh = (m_tireType == TireModelType::RIGID_MESH);
-
-            auto tire_FL = chrono_types::make_shared<FEDA_RigidTire>("FL", use_mesh);
-            auto tire_FR = chrono_types::make_shared<FEDA_RigidTire>("FR", use_mesh);
-            auto tire_RL = chrono_types::make_shared<FEDA_RigidTire>("RL", use_mesh);
-            auto tire_RR = chrono_types::make_shared<FEDA_RigidTire>("RR", use_mesh);
-
-            m_vehicle->InitializeTire(tire_FL, m_vehicle->GetAxle(0)->m_wheels[LEFT], VisualizationType::NONE);
-            m_vehicle->InitializeTire(tire_FR, m_vehicle->GetAxle(0)->m_wheels[RIGHT], VisualizationType::NONE);
-            m_vehicle->InitializeTire(tire_RL, m_vehicle->GetAxle(1)->m_wheels[LEFT], VisualizationType::NONE);
-            m_vehicle->InitializeTire(tire_RR, m_vehicle->GetAxle(1)->m_wheels[RIGHT], VisualizationType::NONE);
-
-            m_tire_mass = tire_FL->GetMass();
-
-            break;
-        }
-        ////case TireModelType::TMEASY: {
-        ////    auto tire_FL = chrono_types::make_shared<FEDA_TMeasyTire>("FL");
-        ////    auto tire_FR = chrono_types::make_shared<FEDA_TMeasyTire>("FR");
-        ////    auto tire_RL = chrono_types::make_shared<FEDA_TMeasyTire>("RL");
-        ////    auto tire_RR = chrono_types::make_shared<FEDA_TMeasyTire>("RR");
-
-        ////    m_vehicle->InitializeTire(tire_FL, m_vehicle->GetAxle(0)->m_wheels[LEFT], VisualizationType::NONE);
-        ////    m_vehicle->InitializeTire(tire_FR, m_vehicle->GetAxle(0)->m_wheels[RIGHT], VisualizationType::NONE);
-        ////    m_vehicle->InitializeTire(tire_RL, m_vehicle->GetAxle(1)->m_wheels[LEFT], VisualizationType::NONE);
-        ////    m_vehicle->InitializeTire(tire_RR, m_vehicle->GetAxle(1)->m_wheels[RIGHT], VisualizationType::NONE);
-
-        ////    m_tire_mass = tire_FL->GetMass();
-
-        ////    break;
-        ////}
-        case TireModelType::PAC02: {
-            auto tire_FL = chrono_types::make_shared<FEDA_Pac02Tire>("FL", m_tire_pressure_level);
-            auto tire_FR = chrono_types::make_shared<FEDA_Pac02Tire>("FR", m_tire_pressure_level);
-            auto tire_RL = chrono_types::make_shared<FEDA_Pac02Tire>("RL", m_tire_pressure_level);
-            auto tire_RR = chrono_types::make_shared<FEDA_Pac02Tire>("RR", m_tire_pressure_level);
-
-            m_vehicle->InitializeTire(tire_FL, m_vehicle->GetAxle(0)->m_wheels[LEFT], VisualizationType::NONE,
-                                      m_tire_collision_type);
-            m_vehicle->InitializeTire(tire_FR, m_vehicle->GetAxle(0)->m_wheels[RIGHT], VisualizationType::NONE,
-                                      m_tire_collision_type);
-            m_vehicle->InitializeTire(tire_RL, m_vehicle->GetAxle(1)->m_wheels[LEFT], VisualizationType::NONE,
-                                      m_tire_collision_type);
-            m_vehicle->InitializeTire(tire_RR, m_vehicle->GetAxle(1)->m_wheels[RIGHT], VisualizationType::NONE,
-                                      m_tire_collision_type);
-
-            m_tire_mass = tire_FL->GetMass();
-
-            break;
-        }
-
-        default:
-            break;
-    }
-
-    for (auto& axle : m_vehicle->GetAxles()) {
-        for (auto& wheel : axle->GetWheels()) {
-            if (m_tire_step_size > 0)
-                wheel->GetTire()->SetStepsize(m_tire_step_size);
-        }
-    }
-}
-
-// -----------------------------------------------------------------------------
-void FEDA::Synchronize(double time, const ChDriver::Inputs& driver_inputs, const ChTerrain& terrain) {
-    m_vehicle->Synchronize(time, driver_inputs, terrain);
-}
-
-// -----------------------------------------------------------------------------
-void FEDA::Advance(double step) {
-    m_vehicle->Advance(step);
-}
-
-}  // namespace feda
-}  // end namespace vehicle
-}  // end namespace chrono
-=======
-// =============================================================================
-// PROJECT CHRONO - http://projectchrono.org
-//
-// Copyright (c) 2014 projectchrono.org
-// All right reserved.
-//
-// Use of this source code is governed by a BSD-style license that can be found
-// in the LICENSE file at the top level of the distribution and at
-// http://projectchrono.org/license-chrono.txt.
-//
-// =============================================================================
-// Authors: Radu Serban, Asher Elmquist, Rainer Gericke
-// =============================================================================
-//
-// Wrapper classes for modeling an entire Sedan vehicle assembly
-// (including the vehicle itself, the powertrain, and the tires).
-//
-// =============================================================================
-
-#include "chrono/ChConfig.h"
-
-#include "chrono_vehicle/ChVehicleModelData.h"
-
-#include "chrono_models/vehicle/feda/FEDA.h"
-
-namespace chrono {
-namespace vehicle {
-namespace feda {
-
-// -----------------------------------------------------------------------------
-FEDA::FEDA()
-    : m_system(nullptr),
-      m_vehicle(nullptr),
-      m_contactMethod(ChContactMethod::NSC),
-      m_chassisCollisionType(CollisionType::NONE),
-      m_fixed(false),
-      m_powertrain_type(PowertrainModelType::SIMPLE_MAP),
-      m_brake_type(BrakeType::SIMPLE),
-      m_tireType(TireModelType::RIGID),
-      m_tire_step_size(-1),
-      m_initFwdVel(0),
-      m_initPos(ChCoordsys<>(ChVector<>(0, 0, 1), QUNIT)),
-      m_initOmega({0, 0, 0, 0}),
-      m_apply_drag(false),
-      m_ride_height_config(1),
-      m_tire_collision_type(ChTire::CollisionType::SINGLE_POINT),
-      m_tire_pressure_level(2),
-      m_damper_mode(1) {}
-
-FEDA::FEDA(ChSystem* system)
-    : m_system(system),
-      m_vehicle(nullptr),
-      m_contactMethod(ChContactMethod::NSC),
-      m_chassisCollisionType(CollisionType::NONE),
-      m_fixed(false),
-      m_powertrain_type(PowertrainModelType::SIMPLE_MAP),
-      m_brake_type(BrakeType::SIMPLE),
-      m_tireType(TireModelType::RIGID),
-      m_tire_step_size(-1),
-      m_initFwdVel(0),
-      m_initPos(ChCoordsys<>(ChVector<>(0, 0, 1), QUNIT)),
-      m_initOmega({0, 0, 0, 0}),
-      m_apply_drag(false),
-      m_ride_height_config(1),
-      m_tire_collision_type(ChTire::CollisionType::SINGLE_POINT),
-      m_tire_pressure_level(2),
-      m_damper_mode(1) {}
-
-FEDA::~FEDA() {
-    delete m_vehicle;
-}
-
-// -----------------------------------------------------------------------------
-void FEDA::SetAerodynamicDrag(double Cd, double area, double air_density) {
-    m_Cd = Cd;
-    m_area = area;
-    m_air_density = air_density;
-
-    m_apply_drag = true;
-}
-
-void FEDA::SetDamperMode(DamperMode theDamperMode) {
-    switch (theDamperMode) {
-        case DamperMode::FSD:
-            m_damper_mode = 1;
-            break;
-        case DamperMode::PASSIVE_LOW:
-            m_damper_mode = 2;
-            break;
-        case DamperMode::PASSIVE_HIGH:
-            m_damper_mode = 3;
-            break;
-    }
-}
-
-// -----------------------------------------------------------------------------
-void FEDA::Initialize() {
-    // Create and initialize the Sedan vehicle
-    GetLog() << "FEDA::Initialize(): Damper Mode = " << m_damper_mode << "\n";
-    m_vehicle = m_system ? new FEDA_Vehicle(m_system, m_fixed, m_brake_type, m_chassisCollisionType,
-                                            m_ride_height_config, m_damper_mode)
-                         : new FEDA_Vehicle(m_fixed, m_brake_type, m_contactMethod, m_chassisCollisionType,
-                                            m_ride_height_config, m_damper_mode);
-
-    m_vehicle->SetInitWheelAngVel(m_initOmega);
-    m_vehicle->Initialize(m_initPos, m_initFwdVel);
-
-    // If specified, enable aerodynamic drag
-    if (m_apply_drag) {
-        m_vehicle->GetChassis()->SetAerodynamicDrag(m_Cd, m_area, m_air_density);
-    }
-
-    // Create and initialize the powertrain system
-    switch (m_powertrain_type) {
-        case PowertrainModelType::SHAFTS: {
-            auto powertrain = chrono_types::make_shared<FEDA_Powertrain>("Powertrain");
-            m_vehicle->InitializePowertrain(powertrain);
-            break;
-        }
-        default: 
-            std::cout << "Warning! Powertrain type not supported. Useing SIMPLE_MAP" << std::endl;
-        case PowertrainModelType::SIMPLE_MAP: {
-            auto powertrain = chrono_types::make_shared<FEDA_SimpleMapPowertrain>("Powertrain");
-            m_vehicle->InitializePowertrain(powertrain);
-            break;
-        }
-    }
-
-    // Create the tires and set parameters depending on type.
-    switch (m_tireType) {
-        case TireModelType::RIGID_MESH:
-        case TireModelType::RIGID: {
-            bool use_mesh = (m_tireType == TireModelType::RIGID_MESH);
-
-            auto tire_FL = chrono_types::make_shared<FEDA_RigidTire>("FL", use_mesh);
-            auto tire_FR = chrono_types::make_shared<FEDA_RigidTire>("FR", use_mesh);
-            auto tire_RL = chrono_types::make_shared<FEDA_RigidTire>("RL", use_mesh);
-            auto tire_RR = chrono_types::make_shared<FEDA_RigidTire>("RR", use_mesh);
-
-            m_vehicle->InitializeTire(tire_FL, m_vehicle->GetAxle(0)->m_wheels[LEFT], VisualizationType::NONE);
-            m_vehicle->InitializeTire(tire_FR, m_vehicle->GetAxle(0)->m_wheels[RIGHT], VisualizationType::NONE);
-            m_vehicle->InitializeTire(tire_RL, m_vehicle->GetAxle(1)->m_wheels[LEFT], VisualizationType::NONE);
-            m_vehicle->InitializeTire(tire_RR, m_vehicle->GetAxle(1)->m_wheels[RIGHT], VisualizationType::NONE);
-
-            m_tire_mass = tire_FL->GetMass();
-
-            break;
-        }
-        ////case TireModelType::TMEASY: {
-        ////    auto tire_FL = chrono_types::make_shared<FEDA_TMeasyTire>("FL");
-        ////    auto tire_FR = chrono_types::make_shared<FEDA_TMeasyTire>("FR");
-        ////    auto tire_RL = chrono_types::make_shared<FEDA_TMeasyTire>("RL");
-        ////    auto tire_RR = chrono_types::make_shared<FEDA_TMeasyTire>("RR");
-
-        ////    m_vehicle->InitializeTire(tire_FL, m_vehicle->GetAxle(0)->m_wheels[LEFT], VisualizationType::NONE);
-        ////    m_vehicle->InitializeTire(tire_FR, m_vehicle->GetAxle(0)->m_wheels[RIGHT], VisualizationType::NONE);
-        ////    m_vehicle->InitializeTire(tire_RL, m_vehicle->GetAxle(1)->m_wheels[LEFT], VisualizationType::NONE);
-        ////    m_vehicle->InitializeTire(tire_RR, m_vehicle->GetAxle(1)->m_wheels[RIGHT], VisualizationType::NONE);
-
-        ////    m_tire_mass = tire_FL->GetMass();
-
-        ////    break;
-        ////}
-        case TireModelType::PAC02: {
-            auto tire_FL = chrono_types::make_shared<FEDA_Pac02Tire>("FL", m_tire_pressure_level);
-            auto tire_FR = chrono_types::make_shared<FEDA_Pac02Tire>("FR", m_tire_pressure_level);
-            auto tire_RL = chrono_types::make_shared<FEDA_Pac02Tire>("RL", m_tire_pressure_level);
-            auto tire_RR = chrono_types::make_shared<FEDA_Pac02Tire>("RR", m_tire_pressure_level);
-
-            m_vehicle->InitializeTire(tire_FL, m_vehicle->GetAxle(0)->m_wheels[LEFT], VisualizationType::NONE,
-                                      m_tire_collision_type);
-            m_vehicle->InitializeTire(tire_FR, m_vehicle->GetAxle(0)->m_wheels[RIGHT], VisualizationType::NONE,
-                                      m_tire_collision_type);
-            m_vehicle->InitializeTire(tire_RL, m_vehicle->GetAxle(1)->m_wheels[LEFT], VisualizationType::NONE,
-                                      m_tire_collision_type);
-            m_vehicle->InitializeTire(tire_RR, m_vehicle->GetAxle(1)->m_wheels[RIGHT], VisualizationType::NONE,
-                                      m_tire_collision_type);
-
-            m_tire_mass = tire_FL->GetMass();
-
-            break;
-        }
-
-        default:
-            break;
-    }
-
-    for (auto& axle : m_vehicle->GetAxles()) {
-        for (auto& wheel : axle->GetWheels()) {
-            if (m_tire_step_size > 0)
-                wheel->GetTire()->SetStepsize(m_tire_step_size);
-        }
-    }
-
-    // Recalculate vehicle mass, to properly account for all subsystems
-    m_vehicle->InitializeInertiaProperties();
-}
-
-// -----------------------------------------------------------------------------
-void FEDA::Synchronize(double time, const ChDriver::Inputs& driver_inputs, const ChTerrain& terrain) {
-    m_vehicle->Synchronize(time, driver_inputs, terrain);
-}
-
-// -----------------------------------------------------------------------------
-void FEDA::Advance(double step) {
-    m_vehicle->Advance(step);
-}
-
-}  // namespace feda
-}  // end namespace vehicle
-}  // end namespace chrono
->>>>>>> f53d4cd6
+// =============================================================================
+// PROJECT CHRONO - http://projectchrono.org
+//
+// Copyright (c) 2014 projectchrono.org
+// All right reserved.
+//
+// Use of this source code is governed by a BSD-style license that can be found
+// in the LICENSE file at the top level of the distribution and at
+// http://projectchrono.org/license-chrono.txt.
+//
+// =============================================================================
+// Authors: Radu Serban, Asher Elmquist, Rainer Gericke
+// =============================================================================
+//
+// Wrapper classes for modeling an entire Sedan vehicle assembly
+// (including the vehicle itself, the powertrain, and the tires).
+//
+// =============================================================================
+
+#include "chrono/ChConfig.h"
+
+#include "chrono_vehicle/ChVehicleModelData.h"
+
+#include "chrono_models/vehicle/feda/FEDA.h"
+
+namespace chrono {
+namespace vehicle {
+namespace feda {
+
+// -----------------------------------------------------------------------------
+FEDA::FEDA()
+    : m_system(nullptr),
+      m_vehicle(nullptr),
+      m_contactMethod(ChContactMethod::NSC),
+      m_chassisCollisionType(CollisionType::NONE),
+      m_fixed(false),
+      m_powertrain_type(PowertrainModelType::SIMPLE_MAP),
+      m_brake_type(BrakeType::SIMPLE),
+      m_tireType(TireModelType::RIGID),
+      m_tire_step_size(-1),
+      m_initFwdVel(0),
+      m_initPos(ChCoordsys<>(ChVector<>(0, 0, 1), QUNIT)),
+      m_initOmega({0, 0, 0, 0}),
+      m_apply_drag(false),
+      m_ride_height_config(1),
+      m_tire_collision_type(ChTire::CollisionType::SINGLE_POINT),
+      m_tire_pressure_level(2),
+      m_damper_mode(1) {}
+
+FEDA::FEDA(ChSystem* system)
+    : m_system(system),
+      m_vehicle(nullptr),
+      m_contactMethod(ChContactMethod::NSC),
+      m_chassisCollisionType(CollisionType::NONE),
+      m_fixed(false),
+      m_powertrain_type(PowertrainModelType::SIMPLE_MAP),
+      m_brake_type(BrakeType::SIMPLE),
+      m_tireType(TireModelType::RIGID),
+      m_tire_step_size(-1),
+      m_initFwdVel(0),
+      m_initPos(ChCoordsys<>(ChVector<>(0, 0, 1), QUNIT)),
+      m_initOmega({0, 0, 0, 0}),
+      m_apply_drag(false),
+      m_ride_height_config(1),
+      m_tire_collision_type(ChTire::CollisionType::SINGLE_POINT),
+      m_tire_pressure_level(2),
+      m_damper_mode(1) {}
+
+FEDA::~FEDA() {
+    delete m_vehicle;
+}
+
+// -----------------------------------------------------------------------------
+void FEDA::SetAerodynamicDrag(double Cd, double area, double air_density) {
+    m_Cd = Cd;
+    m_area = area;
+    m_air_density = air_density;
+
+    m_apply_drag = true;
+}
+
+void FEDA::SetDamperMode(DamperMode theDamperMode) {
+    switch (theDamperMode) {
+        case DamperMode::FSD:
+            m_damper_mode = 1;
+            break;
+        case DamperMode::PASSIVE_LOW:
+            m_damper_mode = 2;
+            break;
+        case DamperMode::PASSIVE_HIGH:
+            m_damper_mode = 3;
+            break;
+    }
+}
+
+// -----------------------------------------------------------------------------
+void FEDA::Initialize() {
+    // Create and initialize the Sedan vehicle
+    GetLog() << "FEDA::Initialize(): Damper Mode = " << m_damper_mode << "\n";
+    m_vehicle = m_system ? new FEDA_Vehicle(m_system, m_fixed, m_brake_type, m_chassisCollisionType,
+                                            m_ride_height_config, m_damper_mode)
+                         : new FEDA_Vehicle(m_fixed, m_brake_type, m_contactMethod, m_chassisCollisionType,
+                                            m_ride_height_config, m_damper_mode);
+
+    m_vehicle->SetInitWheelAngVel(m_initOmega);
+    m_vehicle->Initialize(m_initPos, m_initFwdVel);
+
+    // If specified, enable aerodynamic drag
+    if (m_apply_drag) {
+        m_vehicle->GetChassis()->SetAerodynamicDrag(m_Cd, m_area, m_air_density);
+    }
+
+    // Create and initialize the powertrain system
+    switch (m_powertrain_type) {
+        case PowertrainModelType::SHAFTS: {
+            auto powertrain = chrono_types::make_shared<FEDA_Powertrain>("Powertrain");
+            m_vehicle->InitializePowertrain(powertrain);
+            break;
+        }
+        default: 
+            std::cout << "Warning! Powertrain type not supported. Useing SIMPLE_MAP" << std::endl;
+        case PowertrainModelType::SIMPLE_MAP: {
+            auto powertrain = chrono_types::make_shared<FEDA_SimpleMapPowertrain>("Powertrain");
+            m_vehicle->InitializePowertrain(powertrain);
+            break;
+        }
+    }
+
+    // Create the tires and set parameters depending on type.
+    switch (m_tireType) {
+        case TireModelType::RIGID_MESH:
+        case TireModelType::RIGID: {
+            bool use_mesh = (m_tireType == TireModelType::RIGID_MESH);
+
+            auto tire_FL = chrono_types::make_shared<FEDA_RigidTire>("FL", use_mesh);
+            auto tire_FR = chrono_types::make_shared<FEDA_RigidTire>("FR", use_mesh);
+            auto tire_RL = chrono_types::make_shared<FEDA_RigidTire>("RL", use_mesh);
+            auto tire_RR = chrono_types::make_shared<FEDA_RigidTire>("RR", use_mesh);
+
+            m_vehicle->InitializeTire(tire_FL, m_vehicle->GetAxle(0)->m_wheels[LEFT], VisualizationType::NONE);
+            m_vehicle->InitializeTire(tire_FR, m_vehicle->GetAxle(0)->m_wheels[RIGHT], VisualizationType::NONE);
+            m_vehicle->InitializeTire(tire_RL, m_vehicle->GetAxle(1)->m_wheels[LEFT], VisualizationType::NONE);
+            m_vehicle->InitializeTire(tire_RR, m_vehicle->GetAxle(1)->m_wheels[RIGHT], VisualizationType::NONE);
+
+            m_tire_mass = tire_FL->GetMass();
+
+            break;
+        }
+        ////case TireModelType::TMEASY: {
+        ////    auto tire_FL = chrono_types::make_shared<FEDA_TMeasyTire>("FL");
+        ////    auto tire_FR = chrono_types::make_shared<FEDA_TMeasyTire>("FR");
+        ////    auto tire_RL = chrono_types::make_shared<FEDA_TMeasyTire>("RL");
+        ////    auto tire_RR = chrono_types::make_shared<FEDA_TMeasyTire>("RR");
+
+        ////    m_vehicle->InitializeTire(tire_FL, m_vehicle->GetAxle(0)->m_wheels[LEFT], VisualizationType::NONE);
+        ////    m_vehicle->InitializeTire(tire_FR, m_vehicle->GetAxle(0)->m_wheels[RIGHT], VisualizationType::NONE);
+        ////    m_vehicle->InitializeTire(tire_RL, m_vehicle->GetAxle(1)->m_wheels[LEFT], VisualizationType::NONE);
+        ////    m_vehicle->InitializeTire(tire_RR, m_vehicle->GetAxle(1)->m_wheels[RIGHT], VisualizationType::NONE);
+
+        ////    m_tire_mass = tire_FL->GetMass();
+
+        ////    break;
+        ////}
+        case TireModelType::PAC02: {
+            auto tire_FL = chrono_types::make_shared<FEDA_Pac02Tire>("FL", m_tire_pressure_level);
+            auto tire_FR = chrono_types::make_shared<FEDA_Pac02Tire>("FR", m_tire_pressure_level);
+            auto tire_RL = chrono_types::make_shared<FEDA_Pac02Tire>("RL", m_tire_pressure_level);
+            auto tire_RR = chrono_types::make_shared<FEDA_Pac02Tire>("RR", m_tire_pressure_level);
+
+            m_vehicle->InitializeTire(tire_FL, m_vehicle->GetAxle(0)->m_wheels[LEFT], VisualizationType::NONE,
+                                      m_tire_collision_type);
+            m_vehicle->InitializeTire(tire_FR, m_vehicle->GetAxle(0)->m_wheels[RIGHT], VisualizationType::NONE,
+                                      m_tire_collision_type);
+            m_vehicle->InitializeTire(tire_RL, m_vehicle->GetAxle(1)->m_wheels[LEFT], VisualizationType::NONE,
+                                      m_tire_collision_type);
+            m_vehicle->InitializeTire(tire_RR, m_vehicle->GetAxle(1)->m_wheels[RIGHT], VisualizationType::NONE,
+                                      m_tire_collision_type);
+
+            m_tire_mass = tire_FL->GetMass();
+
+            break;
+        }
+
+        default:
+            break;
+    }
+
+    for (auto& axle : m_vehicle->GetAxles()) {
+        for (auto& wheel : axle->GetWheels()) {
+            if (m_tire_step_size > 0)
+                wheel->GetTire()->SetStepsize(m_tire_step_size);
+        }
+    }
+
+    // Recalculate vehicle mass, to properly account for all subsystems
+    m_vehicle->InitializeInertiaProperties();
+}
+
+// -----------------------------------------------------------------------------
+void FEDA::Synchronize(double time, const ChDriver::Inputs& driver_inputs, const ChTerrain& terrain) {
+    m_vehicle->Synchronize(time, driver_inputs, terrain);
+}
+
+// -----------------------------------------------------------------------------
+void FEDA::Advance(double step) {
+    m_vehicle->Advance(step);
+}
+
+}  // namespace feda
+}  // end namespace vehicle
+}  // end namespace chrono