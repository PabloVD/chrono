--- conflicted
+++ resolved
@@ -85,11 +85,7 @@
 		}
 		else {
 			// inside lower cone? reset  normal,u,v to zero!
-<<<<<<< HEAD
-			if ((t_sptang < -(1.0 / spinningfriction) * f_n) || (fabs(f_n) < 10e-15)) {
-=======
 			if ((t_sptang < -(1 / spinningfriction) * f_n) || (fabs(f_n) < 10e-15)) {
->>>>>>> da4e3049
 				gam[index * 1 + 0] = 0;
 				gam[3 * data_manager->num_rigid_contacts + index * 3 + 0] = 0;
 			}
@@ -119,11 +115,7 @@
 	if (t_tang < rollingfriction * f_n)
 		return;
 
-<<<<<<< HEAD
-	if ((t_tang < -(1.0 / rollingfriction) * f_n) || (fabs(f_n) < 10e-15)) {
-=======
 	if ((t_tang < -(1 / rollingfriction) * f_n) || (fabs(f_n) < 10e-15)) {
->>>>>>> da4e3049
 		real f_n_proj = 0;
 		real t_u_proj = 0;
 		real t_v_proj = 0;
@@ -143,10 +135,6 @@
 	gam[index * 1 + 0] = f_n_proj;
 	gam[3 * data_manager->num_rigid_contacts + index * 3 + 1] = t_u_proj;
 	gam[3 * data_manager->num_rigid_contacts + index * 3 + 2] = t_v_proj;
-<<<<<<< HEAD
-
-=======
->>>>>>> da4e3049
 }
 
 //%%%%%%%%%%%%%%%%%%%%%%%%%%%%%%%%%%%%%%%%%%%%%%%%%%%%%%%%%%%%%%%%%%%%%%%%%%%%%%%%%%%%%%%%%%%%%%%%%%%%%%%%%%%%%%%%%%%%%%%%%%%%
