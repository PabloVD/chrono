# The following imports add the binaries to the modules.
# Since SWIG 4 import style (from . import _<modulename>) pyd/so files in the PYTHONPATH dir cannot be found
# and have to be added to the package

try:
    import _core
    import _fea
except:
    pass
try:
    import _cascade
except:
    pass
try:
    import _irrlicht
except:
    pass
try:
    import _vehicle
except:
    pass
try:
    import _postprocess
except:
    pass
try:
    import _pardisomkl
except:
    pass
try:
    import _sensor
except:
    pass
try:
<<<<<<< HEAD
	import _robosimian
except:
    pass

	
=======
    import _robosimian
except:
    pass

>>>>>>> 51d59db7
# The following allows the package "pychrono" to be directly
# used as C++ namespace chrono:: ie. you just need to type
#   import pychrono
# instead of 
#   import pychrono.core	
from .core import *

SetChronoDataPath('@PYCHRONO_DATA_PATH@/')<|MERGE_RESOLUTION|>--- conflicted
+++ resolved
@@ -32,18 +32,10 @@
 except:
     pass
 try:
-<<<<<<< HEAD
-	import _robosimian
-except:
-    pass
-
-	
-=======
     import _robosimian
 except:
     pass
 
->>>>>>> 51d59db7
 # The following allows the package "pychrono" to be directly
 # used as C++ namespace chrono:: ie. you just need to type
 #   import pychrono
